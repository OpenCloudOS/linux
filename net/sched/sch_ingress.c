--- conflicted
+++ resolved
@@ -77,17 +77,7 @@
 	q->block_info.chain_head_change = clsact_chain_head_change;
 	q->block_info.chain_head_change_priv = &q->miniqp;
 
-<<<<<<< HEAD
-	err = tcf_block_get_ext(&q->block, sch, &q->block_info, extack);
-	if (err)
-		return err;
-
-	sch->flags |= TCQ_F_CPUSTATS;
-
-	return 0;
-=======
-	return tcf_block_get_ext(&q->block, sch, &q->block_info);
->>>>>>> 8cbab92d
+	return tcf_block_get_ext(&q->block, sch, &q->block_info, extack);
 }
 
 static void ingress_destroy(struct Qdisc *sch)
@@ -201,18 +191,7 @@
 	q->egress_block_info.chain_head_change = clsact_chain_head_change;
 	q->egress_block_info.chain_head_change_priv = &q->miniqp_egress;
 
-<<<<<<< HEAD
-	err = tcf_block_get_ext(&q->egress_block, sch, &q->egress_block_info,
-				extack);
-	if (err)
-		return err;
-
-	sch->flags |= TCQ_F_CPUSTATS;
-
-	return 0;
-=======
-	return tcf_block_get_ext(&q->egress_block, sch, &q->egress_block_info);
->>>>>>> 8cbab92d
+	return tcf_block_get_ext(&q->egress_block, sch, &q->egress_block_info, extack);
 }
 
 static void clsact_destroy(struct Qdisc *sch)
