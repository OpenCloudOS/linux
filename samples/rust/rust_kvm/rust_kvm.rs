--- conflicted
+++ resolved
@@ -2,11 +2,8 @@
 
 //! Rust KVM for VMX
 #[allow(missing_docs)]
-<<<<<<< HEAD
 use core::cfg;
-=======
 use core::arch::asm;
->>>>>>> 84b70bd4
 use kernel::c_types::c_void;
 use kernel::mm::virt::Area;
 use kernel::prelude::*;
