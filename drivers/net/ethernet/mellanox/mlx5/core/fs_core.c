/*
 * Copyright (c) 2015, Mellanox Technologies. All rights reserved.
 *
 * This software is available to you under a choice of one of two
 * licenses.  You may choose to be licensed under the terms of the GNU
 * General Public License (GPL) Version 2, available from the file
 * COPYING in the main directory of this source tree, or the
 * OpenIB.org BSD license below:
 *
 *     Redistribution and use in source and binary forms, with or
 *     without modification, are permitted provided that the following
 *     conditions are met:
 *
 *      - Redistributions of source code must retain the above
 *        copyright notice, this list of conditions and the following
 *        disclaimer.
 *
 *      - Redistributions in binary form must reproduce the above
 *        copyright notice, this list of conditions and the following
 *        disclaimer in the documentation and/or other materials
 *        provided with the distribution.
 *
 * THE SOFTWARE IS PROVIDED "AS IS", WITHOUT WARRANTY OF ANY KIND,
 * EXPRESS OR IMPLIED, INCLUDING BUT NOT LIMITED TO THE WARRANTIES OF
 * MERCHANTABILITY, FITNESS FOR A PARTICULAR PURPOSE AND
 * NONINFRINGEMENT. IN NO EVENT SHALL THE AUTHORS OR COPYRIGHT HOLDERS
 * BE LIABLE FOR ANY CLAIM, DAMAGES OR OTHER LIABILITY, WHETHER IN AN
 * ACTION OF CONTRACT, TORT OR OTHERWISE, ARISING FROM, OUT OF OR IN
 * CONNECTION WITH THE SOFTWARE OR THE USE OR OTHER DEALINGS IN THE
 * SOFTWARE.
 */

#include <linux/mutex.h>
#include <linux/mlx5/driver.h>
#include <linux/mlx5/vport.h>
#include <linux/mlx5/eswitch.h>

#include "mlx5_core.h"
#include "fs_core.h"
#include "fs_cmd.h"
#include "diag/fs_tracepoint.h"
#include "accel/ipsec.h"
#include "fpga/ipsec.h"
#include "eswitch.h"

#define INIT_TREE_NODE_ARRAY_SIZE(...)	(sizeof((struct init_tree_node[]){__VA_ARGS__}) /\
					 sizeof(struct init_tree_node))

#define ADD_PRIO(num_prios_val, min_level_val, num_levels_val, caps_val,\
		 ...) {.type = FS_TYPE_PRIO,\
	.min_ft_level = min_level_val,\
	.num_levels = num_levels_val,\
	.num_leaf_prios = num_prios_val,\
	.caps = caps_val,\
	.children = (struct init_tree_node[]) {__VA_ARGS__},\
	.ar_size = INIT_TREE_NODE_ARRAY_SIZE(__VA_ARGS__) \
}

#define ADD_MULTIPLE_PRIO(num_prios_val, num_levels_val, ...)\
	ADD_PRIO(num_prios_val, 0, num_levels_val, {},\
		 __VA_ARGS__)\

#define ADD_NS(def_miss_act, ...) {.type = FS_TYPE_NAMESPACE,	\
	.def_miss_action = def_miss_act,\
	.children = (struct init_tree_node[]) {__VA_ARGS__},\
	.ar_size = INIT_TREE_NODE_ARRAY_SIZE(__VA_ARGS__) \
}

#define INIT_CAPS_ARRAY_SIZE(...) (sizeof((long[]){__VA_ARGS__}) /\
				   sizeof(long))

#define FS_CAP(cap) (__mlx5_bit_off(flow_table_nic_cap, cap))

#define FS_REQUIRED_CAPS(...) {.arr_sz = INIT_CAPS_ARRAY_SIZE(__VA_ARGS__), \
			       .caps = (long[]) {__VA_ARGS__} }

#define FS_CHAINING_CAPS  FS_REQUIRED_CAPS(FS_CAP(flow_table_properties_nic_receive.flow_modify_en), \
					   FS_CAP(flow_table_properties_nic_receive.modify_root), \
					   FS_CAP(flow_table_properties_nic_receive.identified_miss_table_mode), \
					   FS_CAP(flow_table_properties_nic_receive.flow_table_modify))

#define FS_CHAINING_CAPS_EGRESS                                                \
	FS_REQUIRED_CAPS(                                                      \
		FS_CAP(flow_table_properties_nic_transmit.flow_modify_en),     \
		FS_CAP(flow_table_properties_nic_transmit.modify_root),        \
		FS_CAP(flow_table_properties_nic_transmit                      \
			       .identified_miss_table_mode),                   \
		FS_CAP(flow_table_properties_nic_transmit.flow_table_modify))

#define FS_CHAINING_CAPS_RDMA_TX                                                \
	FS_REQUIRED_CAPS(                                                       \
		FS_CAP(flow_table_properties_nic_transmit_rdma.flow_modify_en), \
		FS_CAP(flow_table_properties_nic_transmit_rdma.modify_root),    \
		FS_CAP(flow_table_properties_nic_transmit_rdma                  \
			       .identified_miss_table_mode),                    \
		FS_CAP(flow_table_properties_nic_transmit_rdma                  \
			       .flow_table_modify))

#define LEFTOVERS_NUM_LEVELS 1
#define LEFTOVERS_NUM_PRIOS 1

#define BY_PASS_PRIO_NUM_LEVELS 1
#define BY_PASS_MIN_LEVEL (ETHTOOL_MIN_LEVEL + MLX5_BY_PASS_NUM_PRIOS +\
			   LEFTOVERS_NUM_PRIOS)

#define ETHTOOL_PRIO_NUM_LEVELS 1
#define ETHTOOL_NUM_PRIOS 11
#define ETHTOOL_MIN_LEVEL (KERNEL_MIN_LEVEL + ETHTOOL_NUM_PRIOS)
/* Vlan, mac, ttc, inner ttc, aRFS */
#define KERNEL_NIC_PRIO_NUM_LEVELS 5
#define KERNEL_NIC_NUM_PRIOS 1
/* One more level for tc */
#define KERNEL_MIN_LEVEL (KERNEL_NIC_PRIO_NUM_LEVELS + 1)

#define KERNEL_NIC_TC_NUM_PRIOS  1
#define KERNEL_NIC_TC_NUM_LEVELS 2

#define ANCHOR_NUM_LEVELS 1
#define ANCHOR_NUM_PRIOS 1
#define ANCHOR_MIN_LEVEL (BY_PASS_MIN_LEVEL + 1)

#define OFFLOADS_MAX_FT 2
#define OFFLOADS_NUM_PRIOS 2
#define OFFLOADS_MIN_LEVEL (ANCHOR_MIN_LEVEL + OFFLOADS_NUM_PRIOS)

#define LAG_PRIO_NUM_LEVELS 1
#define LAG_NUM_PRIOS 1
#define LAG_MIN_LEVEL (OFFLOADS_MIN_LEVEL + 1)

struct node_caps {
	size_t	arr_sz;
	long	*caps;
};

static struct init_tree_node {
	enum fs_node_type	type;
	struct init_tree_node *children;
	int ar_size;
	struct node_caps caps;
	int min_ft_level;
	int num_leaf_prios;
	int prio;
	int num_levels;
	enum mlx5_flow_table_miss_action def_miss_action;
} root_fs = {
	.type = FS_TYPE_NAMESPACE,
	.ar_size = 7,
	  .children = (struct init_tree_node[]){
		  ADD_PRIO(0, BY_PASS_MIN_LEVEL, 0, FS_CHAINING_CAPS,
			   ADD_NS(MLX5_FLOW_TABLE_MISS_ACTION_DEF,
				  ADD_MULTIPLE_PRIO(MLX5_BY_PASS_NUM_PRIOS,
						    BY_PASS_PRIO_NUM_LEVELS))),
		  ADD_PRIO(0, LAG_MIN_LEVEL, 0, FS_CHAINING_CAPS,
			   ADD_NS(MLX5_FLOW_TABLE_MISS_ACTION_DEF,
				  ADD_MULTIPLE_PRIO(LAG_NUM_PRIOS,
						    LAG_PRIO_NUM_LEVELS))),
		  ADD_PRIO(0, OFFLOADS_MIN_LEVEL, 0, FS_CHAINING_CAPS,
			   ADD_NS(MLX5_FLOW_TABLE_MISS_ACTION_DEF,
				  ADD_MULTIPLE_PRIO(OFFLOADS_NUM_PRIOS,
						    OFFLOADS_MAX_FT))),
		  ADD_PRIO(0, ETHTOOL_MIN_LEVEL, 0, FS_CHAINING_CAPS,
			   ADD_NS(MLX5_FLOW_TABLE_MISS_ACTION_DEF,
				  ADD_MULTIPLE_PRIO(ETHTOOL_NUM_PRIOS,
						    ETHTOOL_PRIO_NUM_LEVELS))),
		  ADD_PRIO(0, KERNEL_MIN_LEVEL, 0, {},
			   ADD_NS(MLX5_FLOW_TABLE_MISS_ACTION_DEF,
				  ADD_MULTIPLE_PRIO(KERNEL_NIC_TC_NUM_PRIOS,
						    KERNEL_NIC_TC_NUM_LEVELS),
				  ADD_MULTIPLE_PRIO(KERNEL_NIC_NUM_PRIOS,
						    KERNEL_NIC_PRIO_NUM_LEVELS))),
		  ADD_PRIO(0, BY_PASS_MIN_LEVEL, 0, FS_CHAINING_CAPS,
			   ADD_NS(MLX5_FLOW_TABLE_MISS_ACTION_DEF,
				  ADD_MULTIPLE_PRIO(LEFTOVERS_NUM_PRIOS,
						    LEFTOVERS_NUM_LEVELS))),
		  ADD_PRIO(0, ANCHOR_MIN_LEVEL, 0, {},
			   ADD_NS(MLX5_FLOW_TABLE_MISS_ACTION_DEF,
				  ADD_MULTIPLE_PRIO(ANCHOR_NUM_PRIOS,
						    ANCHOR_NUM_LEVELS))),
	}
};

static struct init_tree_node egress_root_fs = {
	.type = FS_TYPE_NAMESPACE,
	.ar_size = 1,
	.children = (struct init_tree_node[]) {
		ADD_PRIO(0, MLX5_BY_PASS_NUM_PRIOS, 0,
			 FS_CHAINING_CAPS_EGRESS,
			 ADD_NS(MLX5_FLOW_TABLE_MISS_ACTION_DEF,
				ADD_MULTIPLE_PRIO(MLX5_BY_PASS_NUM_PRIOS,
						  BY_PASS_PRIO_NUM_LEVELS))),
	}
};

#define RDMA_RX_BYPASS_PRIO 0
#define RDMA_RX_KERNEL_PRIO 1
static struct init_tree_node rdma_rx_root_fs = {
	.type = FS_TYPE_NAMESPACE,
	.ar_size = 2,
	.children = (struct init_tree_node[]) {
		[RDMA_RX_BYPASS_PRIO] =
		ADD_PRIO(0, MLX5_BY_PASS_NUM_REGULAR_PRIOS, 0,
			 FS_CHAINING_CAPS,
			 ADD_NS(MLX5_FLOW_TABLE_MISS_ACTION_DEF,
				ADD_MULTIPLE_PRIO(MLX5_BY_PASS_NUM_REGULAR_PRIOS,
						  BY_PASS_PRIO_NUM_LEVELS))),
		[RDMA_RX_KERNEL_PRIO] =
		ADD_PRIO(0, MLX5_BY_PASS_NUM_REGULAR_PRIOS + 1, 0,
			 FS_CHAINING_CAPS,
			 ADD_NS(MLX5_FLOW_TABLE_MISS_ACTION_SWITCH_DOMAIN,
				ADD_MULTIPLE_PRIO(1, 1))),
	}
};

static struct init_tree_node rdma_tx_root_fs = {
	.type = FS_TYPE_NAMESPACE,
	.ar_size = 1,
	.children = (struct init_tree_node[]) {
		ADD_PRIO(0, MLX5_BY_PASS_NUM_PRIOS, 0,
			 FS_CHAINING_CAPS_RDMA_TX,
			 ADD_NS(MLX5_FLOW_TABLE_MISS_ACTION_DEF,
				ADD_MULTIPLE_PRIO(MLX5_BY_PASS_NUM_PRIOS,
						  BY_PASS_PRIO_NUM_LEVELS))),
	}
};

enum fs_i_lock_class {
	FS_LOCK_GRANDPARENT,
	FS_LOCK_PARENT,
	FS_LOCK_CHILD
};

static const struct rhashtable_params rhash_fte = {
	.key_len = sizeof_field(struct fs_fte, val),
	.key_offset = offsetof(struct fs_fte, val),
	.head_offset = offsetof(struct fs_fte, hash),
	.automatic_shrinking = true,
	.min_size = 1,
};

static const struct rhashtable_params rhash_fg = {
	.key_len = sizeof_field(struct mlx5_flow_group, mask),
	.key_offset = offsetof(struct mlx5_flow_group, mask),
	.head_offset = offsetof(struct mlx5_flow_group, hash),
	.automatic_shrinking = true,
	.min_size = 1,

};

static void del_hw_flow_table(struct fs_node *node);
static void del_hw_flow_group(struct fs_node *node);
static void del_hw_fte(struct fs_node *node);
static void del_sw_flow_table(struct fs_node *node);
static void del_sw_flow_group(struct fs_node *node);
static void del_sw_fte(struct fs_node *node);
static void del_sw_prio(struct fs_node *node);
static void del_sw_ns(struct fs_node *node);
/* Delete rule (destination) is special case that 
 * requires to lock the FTE for all the deletion process.
 */
static void del_sw_hw_rule(struct fs_node *node);
static bool mlx5_flow_dests_cmp(struct mlx5_flow_destination *d1,
				struct mlx5_flow_destination *d2);
static void cleanup_root_ns(struct mlx5_flow_root_namespace *root_ns);
static struct mlx5_flow_rule *
find_flow_rule(struct fs_fte *fte,
	       struct mlx5_flow_destination *dest);

static void tree_init_node(struct fs_node *node,
			   void (*del_hw_func)(struct fs_node *),
			   void (*del_sw_func)(struct fs_node *))
{
	refcount_set(&node->refcount, 1);
	INIT_LIST_HEAD(&node->list);
	INIT_LIST_HEAD(&node->children);
	init_rwsem(&node->lock);
	node->del_hw_func = del_hw_func;
	node->del_sw_func = del_sw_func;
	node->active = false;
}

static void tree_add_node(struct fs_node *node, struct fs_node *parent)
{
	if (parent)
		refcount_inc(&parent->refcount);
	node->parent = parent;

	/* Parent is the root */
	if (!parent)
		node->root = node;
	else
		node->root = parent->root;
}

static int tree_get_node(struct fs_node *node)
{
	return refcount_inc_not_zero(&node->refcount);
}

static void nested_down_read_ref_node(struct fs_node *node,
				      enum fs_i_lock_class class)
{
	if (node) {
		down_read_nested(&node->lock, class);
		refcount_inc(&node->refcount);
	}
}

static void nested_down_write_ref_node(struct fs_node *node,
				       enum fs_i_lock_class class)
{
	if (node) {
		down_write_nested(&node->lock, class);
		refcount_inc(&node->refcount);
	}
}

static void down_write_ref_node(struct fs_node *node, bool locked)
{
	if (node) {
		if (!locked)
			down_write(&node->lock);
		refcount_inc(&node->refcount);
	}
}

static void up_read_ref_node(struct fs_node *node)
{
	refcount_dec(&node->refcount);
	up_read(&node->lock);
}

static void up_write_ref_node(struct fs_node *node, bool locked)
{
	refcount_dec(&node->refcount);
	if (!locked)
		up_write(&node->lock);
}

static void tree_put_node(struct fs_node *node, bool locked)
{
	struct fs_node *parent_node = node->parent;

	if (refcount_dec_and_test(&node->refcount)) {
		if (node->del_hw_func)
			node->del_hw_func(node);
		if (parent_node) {
			down_write_ref_node(parent_node, locked);
			list_del_init(&node->list);
		}
		node->del_sw_func(node);
		if (parent_node)
			up_write_ref_node(parent_node, locked);
		node = NULL;
	}
	if (!node && parent_node)
		tree_put_node(parent_node, locked);
}

static int tree_remove_node(struct fs_node *node, bool locked)
{
	if (refcount_read(&node->refcount) > 1) {
		refcount_dec(&node->refcount);
		return -EEXIST;
	}
	tree_put_node(node, locked);
	return 0;
}

static struct fs_prio *find_prio(struct mlx5_flow_namespace *ns,
				 unsigned int prio)
{
	struct fs_prio *iter_prio;

	fs_for_each_prio(iter_prio, ns) {
		if (iter_prio->prio == prio)
			return iter_prio;
	}

	return NULL;
}

static bool check_valid_spec(const struct mlx5_flow_spec *spec)
{
	int i;

	for (i = 0; i < MLX5_ST_SZ_DW_MATCH_PARAM; i++)
		if (spec->match_value[i] & ~spec->match_criteria[i]) {
			pr_warn("mlx5_core: match_value differs from match_criteria\n");
			return false;
		}

	return true;
}

static struct mlx5_flow_root_namespace *find_root(struct fs_node *node)
{
	struct fs_node *root;
	struct mlx5_flow_namespace *ns;

	root = node->root;

	if (WARN_ON(root->type != FS_TYPE_NAMESPACE)) {
		pr_warn("mlx5: flow steering node is not in tree or garbaged\n");
		return NULL;
	}

	ns = container_of(root, struct mlx5_flow_namespace, node);
	return container_of(ns, struct mlx5_flow_root_namespace, ns);
}

static inline struct mlx5_flow_steering *get_steering(struct fs_node *node)
{
	struct mlx5_flow_root_namespace *root = find_root(node);

	if (root)
		return root->dev->priv.steering;
	return NULL;
}

static inline struct mlx5_core_dev *get_dev(struct fs_node *node)
{
	struct mlx5_flow_root_namespace *root = find_root(node);

	if (root)
		return root->dev;
	return NULL;
}

static void del_sw_ns(struct fs_node *node)
{
	kfree(node);
}

static void del_sw_prio(struct fs_node *node)
{
	kfree(node);
}

static void del_hw_flow_table(struct fs_node *node)
{
	struct mlx5_flow_root_namespace *root;
	struct mlx5_flow_table *ft;
	struct mlx5_core_dev *dev;
	int err;

	fs_get_obj(ft, node);
	dev = get_dev(&ft->node);
	root = find_root(&ft->node);
	trace_mlx5_fs_del_ft(ft);

	if (node->active) {
		err = root->cmds->destroy_flow_table(root, ft);
		if (err)
			mlx5_core_warn(dev, "flow steering can't destroy ft\n");
	}
}

static void del_sw_flow_table(struct fs_node *node)
{
	struct mlx5_flow_table *ft;
	struct fs_prio *prio;

	fs_get_obj(ft, node);

	rhltable_destroy(&ft->fgs_hash);
	if (ft->node.parent) {
		fs_get_obj(prio, ft->node.parent);
		prio->num_ft--;
	}
	kfree(ft);
}

static void modify_fte(struct fs_fte *fte)
{
	struct mlx5_flow_root_namespace *root;
	struct mlx5_flow_table *ft;
	struct mlx5_flow_group *fg;
	struct mlx5_core_dev *dev;
	int err;

	fs_get_obj(fg, fte->node.parent);
	fs_get_obj(ft, fg->node.parent);
	dev = get_dev(&fte->node);

	root = find_root(&ft->node);
	err = root->cmds->update_fte(root, ft, fg, fte->modify_mask, fte);
	if (err)
		mlx5_core_warn(dev,
			       "%s can't del rule fg id=%d fte_index=%d\n",
			       __func__, fg->id, fte->index);
	fte->modify_mask = 0;
}

static void del_sw_hw_rule(struct fs_node *node)
{
	struct mlx5_flow_rule *rule;
	struct fs_fte *fte;

	fs_get_obj(rule, node);
	fs_get_obj(fte, rule->node.parent);
	trace_mlx5_fs_del_rule(rule);
	if (rule->sw_action == MLX5_FLOW_CONTEXT_ACTION_FWD_NEXT_PRIO) {
		mutex_lock(&rule->dest_attr.ft->lock);
		list_del(&rule->next_ft);
		mutex_unlock(&rule->dest_attr.ft->lock);
	}

	if (rule->dest_attr.type == MLX5_FLOW_DESTINATION_TYPE_COUNTER  &&
	    --fte->dests_size) {
		fte->modify_mask |=
			BIT(MLX5_SET_FTE_MODIFY_ENABLE_MASK_ACTION) |
			BIT(MLX5_SET_FTE_MODIFY_ENABLE_MASK_FLOW_COUNTERS);
		fte->action.action &= ~MLX5_FLOW_CONTEXT_ACTION_COUNT;
		goto out;
	}

	if ((fte->action.action & MLX5_FLOW_CONTEXT_ACTION_FWD_DEST) &&
	    --fte->dests_size) {
		fte->modify_mask |=
			BIT(MLX5_SET_FTE_MODIFY_ENABLE_MASK_DESTINATION_LIST);
	}
out:
	kfree(rule);
}

static void del_hw_fte(struct fs_node *node)
{
	struct mlx5_flow_root_namespace *root;
	struct mlx5_flow_table *ft;
	struct mlx5_flow_group *fg;
	struct mlx5_core_dev *dev;
	struct fs_fte *fte;
	int err;

	fs_get_obj(fte, node);
	fs_get_obj(fg, fte->node.parent);
	fs_get_obj(ft, fg->node.parent);

	trace_mlx5_fs_del_fte(fte);
	dev = get_dev(&ft->node);
	root = find_root(&ft->node);
	if (node->active) {
		err = root->cmds->delete_fte(root, ft, fte);
		if (err)
			mlx5_core_warn(dev,
				       "flow steering can't delete fte in index %d of flow group id %d\n",
				       fte->index, fg->id);
		node->active = 0;
	}
}

static void del_sw_fte(struct fs_node *node)
{
	struct mlx5_flow_steering *steering = get_steering(node);
	struct mlx5_flow_group *fg;
	struct fs_fte *fte;
	int err;

	fs_get_obj(fte, node);
	fs_get_obj(fg, fte->node.parent);

	err = rhashtable_remove_fast(&fg->ftes_hash,
				     &fte->hash,
				     rhash_fte);
	WARN_ON(err);
	ida_simple_remove(&fg->fte_allocator, fte->index - fg->start_index);
	kmem_cache_free(steering->ftes_cache, fte);
}

static void del_hw_flow_group(struct fs_node *node)
{
	struct mlx5_flow_root_namespace *root;
	struct mlx5_flow_group *fg;
	struct mlx5_flow_table *ft;
	struct mlx5_core_dev *dev;

	fs_get_obj(fg, node);
	fs_get_obj(ft, fg->node.parent);
	dev = get_dev(&ft->node);
	trace_mlx5_fs_del_fg(fg);

	root = find_root(&ft->node);
	if (fg->node.active && root->cmds->destroy_flow_group(root, ft, fg))
		mlx5_core_warn(dev, "flow steering can't destroy fg %d of ft %d\n",
			       fg->id, ft->id);
}

static void del_sw_flow_group(struct fs_node *node)
{
	struct mlx5_flow_steering *steering = get_steering(node);
	struct mlx5_flow_group *fg;
	struct mlx5_flow_table *ft;
	int err;

	fs_get_obj(fg, node);
	fs_get_obj(ft, fg->node.parent);

	rhashtable_destroy(&fg->ftes_hash);
	ida_destroy(&fg->fte_allocator);
	if (ft->autogroup.active &&
	    fg->max_ftes == ft->autogroup.group_size &&
	    fg->start_index < ft->autogroup.max_fte)
		ft->autogroup.num_groups--;
	err = rhltable_remove(&ft->fgs_hash,
			      &fg->hash,
			      rhash_fg);
	WARN_ON(err);
	kmem_cache_free(steering->fgs_cache, fg);
}

static int insert_fte(struct mlx5_flow_group *fg, struct fs_fte *fte)
{
	int index;
	int ret;

	index = ida_simple_get(&fg->fte_allocator, 0, fg->max_ftes, GFP_KERNEL);
	if (index < 0)
		return index;

	fte->index = index + fg->start_index;
	ret = rhashtable_insert_fast(&fg->ftes_hash,
				     &fte->hash,
				     rhash_fte);
	if (ret)
		goto err_ida_remove;

	tree_add_node(&fte->node, &fg->node);
	list_add_tail(&fte->node.list, &fg->node.children);
	return 0;

err_ida_remove:
	ida_simple_remove(&fg->fte_allocator, index);
	return ret;
}

static struct fs_fte *alloc_fte(struct mlx5_flow_table *ft,
				const struct mlx5_flow_spec *spec,
				struct mlx5_flow_act *flow_act)
{
	struct mlx5_flow_steering *steering = get_steering(&ft->node);
	struct fs_fte *fte;

	fte = kmem_cache_zalloc(steering->ftes_cache, GFP_KERNEL);
	if (!fte)
		return ERR_PTR(-ENOMEM);

	memcpy(fte->val, &spec->match_value, sizeof(fte->val));
	fte->node.type =  FS_TYPE_FLOW_ENTRY;
	fte->action = *flow_act;
	fte->flow_context = spec->flow_context;

	tree_init_node(&fte->node, NULL, del_sw_fte);

	return fte;
}

static void dealloc_flow_group(struct mlx5_flow_steering *steering,
			       struct mlx5_flow_group *fg)
{
	rhashtable_destroy(&fg->ftes_hash);
	kmem_cache_free(steering->fgs_cache, fg);
}

static struct mlx5_flow_group *alloc_flow_group(struct mlx5_flow_steering *steering,
						u8 match_criteria_enable,
						const void *match_criteria,
						int start_index,
						int end_index)
{
	struct mlx5_flow_group *fg;
	int ret;

	fg = kmem_cache_zalloc(steering->fgs_cache, GFP_KERNEL);
	if (!fg)
		return ERR_PTR(-ENOMEM);

	ret = rhashtable_init(&fg->ftes_hash, &rhash_fte);
	if (ret) {
		kmem_cache_free(steering->fgs_cache, fg);
		return ERR_PTR(ret);
	}

	ida_init(&fg->fte_allocator);
	fg->mask.match_criteria_enable = match_criteria_enable;
	memcpy(&fg->mask.match_criteria, match_criteria,
	       sizeof(fg->mask.match_criteria));
	fg->node.type =  FS_TYPE_FLOW_GROUP;
	fg->start_index = start_index;
	fg->max_ftes = end_index - start_index + 1;

	return fg;
}

static struct mlx5_flow_group *alloc_insert_flow_group(struct mlx5_flow_table *ft,
						       u8 match_criteria_enable,
						       const void *match_criteria,
						       int start_index,
						       int end_index,
						       struct list_head *prev)
{
	struct mlx5_flow_steering *steering = get_steering(&ft->node);
	struct mlx5_flow_group *fg;
	int ret;

	fg = alloc_flow_group(steering, match_criteria_enable, match_criteria,
			      start_index, end_index);
	if (IS_ERR(fg))
		return fg;

	/* initialize refcnt, add to parent list */
	ret = rhltable_insert(&ft->fgs_hash,
			      &fg->hash,
			      rhash_fg);
	if (ret) {
		dealloc_flow_group(steering, fg);
		return ERR_PTR(ret);
	}

	tree_init_node(&fg->node, del_hw_flow_group, del_sw_flow_group);
	tree_add_node(&fg->node, &ft->node);
	/* Add node to group list */
	list_add(&fg->node.list, prev);
	atomic_inc(&ft->node.version);

	return fg;
}

static struct mlx5_flow_table *alloc_flow_table(int level, u16 vport, int max_fte,
						enum fs_flow_table_type table_type,
						enum fs_flow_table_op_mod op_mod,
						u32 flags)
{
	struct mlx5_flow_table *ft;
	int ret;

	ft  = kzalloc(sizeof(*ft), GFP_KERNEL);
	if (!ft)
		return ERR_PTR(-ENOMEM);

	ret = rhltable_init(&ft->fgs_hash, &rhash_fg);
	if (ret) {
		kfree(ft);
		return ERR_PTR(ret);
	}

	ft->level = level;
	ft->node.type = FS_TYPE_FLOW_TABLE;
	ft->op_mod = op_mod;
	ft->type = table_type;
	ft->vport = vport;
	ft->max_fte = max_fte;
	ft->flags = flags;
	INIT_LIST_HEAD(&ft->fwd_rules);
	mutex_init(&ft->lock);

	return ft;
}

/* If reverse is false, then we search for the first flow table in the
 * root sub-tree from start(closest from right), else we search for the
 * last flow table in the root sub-tree till start(closest from left).
 */
static struct mlx5_flow_table *find_closest_ft_recursive(struct fs_node  *root,
							 struct list_head *start,
							 bool reverse)
{
#define list_advance_entry(pos, reverse)		\
	((reverse) ? list_prev_entry(pos, list) : list_next_entry(pos, list))

#define list_for_each_advance_continue(pos, head, reverse)	\
	for (pos = list_advance_entry(pos, reverse);		\
	     &pos->list != (head);				\
	     pos = list_advance_entry(pos, reverse))

	struct fs_node *iter = list_entry(start, struct fs_node, list);
	struct mlx5_flow_table *ft = NULL;

	if (!root || root->type == FS_TYPE_PRIO_CHAINS)
		return NULL;

	list_for_each_advance_continue(iter, &root->children, reverse) {
		if (iter->type == FS_TYPE_FLOW_TABLE) {
			fs_get_obj(ft, iter);
			return ft;
		}
		ft = find_closest_ft_recursive(iter, &iter->children, reverse);
		if (ft)
			return ft;
	}

	return ft;
}

/* If reverse if false then return the first flow table in next priority of
 * prio in the tree, else return the last flow table in the previous priority
 * of prio in the tree.
 */
static struct mlx5_flow_table *find_closest_ft(struct fs_prio *prio, bool reverse)
{
	struct mlx5_flow_table *ft = NULL;
	struct fs_node *curr_node;
	struct fs_node *parent;

	parent = prio->node.parent;
	curr_node = &prio->node;
	while (!ft && parent) {
		ft = find_closest_ft_recursive(parent, &curr_node->list, reverse);
		curr_node = parent;
		parent = curr_node->parent;
	}
	return ft;
}

/* Assuming all the tree is locked by mutex chain lock */
static struct mlx5_flow_table *find_next_chained_ft(struct fs_prio *prio)
{
	return find_closest_ft(prio, false);
}

/* Assuming all the tree is locked by mutex chain lock */
static struct mlx5_flow_table *find_prev_chained_ft(struct fs_prio *prio)
{
	return find_closest_ft(prio, true);
}

static int connect_fts_in_prio(struct mlx5_core_dev *dev,
			       struct fs_prio *prio,
			       struct mlx5_flow_table *ft)
{
	struct mlx5_flow_root_namespace *root = find_root(&prio->node);
	struct mlx5_flow_table *iter;
	int i = 0;
	int err;

	fs_for_each_ft(iter, prio) {
		i++;
		err = root->cmds->modify_flow_table(root, iter, ft);
		if (err) {
			mlx5_core_warn(dev, "Failed to modify flow table %d\n",
				       iter->id);
			/* The driver is out of sync with the FW */
			if (i > 1)
				WARN_ON(true);
			return err;
		}
	}
	return 0;
}

/* Connect flow tables from previous priority of prio to ft */
static int connect_prev_fts(struct mlx5_core_dev *dev,
			    struct mlx5_flow_table *ft,
			    struct fs_prio *prio)
{
	struct mlx5_flow_table *prev_ft;

	prev_ft = find_prev_chained_ft(prio);
	if (prev_ft) {
		struct fs_prio *prev_prio;

		fs_get_obj(prev_prio, prev_ft->node.parent);
		return connect_fts_in_prio(dev, prev_prio, ft);
	}
	return 0;
}

static int update_root_ft_create(struct mlx5_flow_table *ft, struct fs_prio
				 *prio)
{
	struct mlx5_flow_root_namespace *root = find_root(&prio->node);
	struct mlx5_ft_underlay_qp *uqp;
	int min_level = INT_MAX;
	int err = 0;
	u32 qpn;

	if (root->root_ft)
		min_level = root->root_ft->level;

	if (ft->level >= min_level)
		return 0;

	if (list_empty(&root->underlay_qpns)) {
		/* Don't set any QPN (zero) in case QPN list is empty */
		qpn = 0;
		err = root->cmds->update_root_ft(root, ft, qpn, false);
	} else {
		list_for_each_entry(uqp, &root->underlay_qpns, list) {
			qpn = uqp->qpn;
			err = root->cmds->update_root_ft(root, ft,
							 qpn, false);
			if (err)
				break;
		}
	}

	if (err)
		mlx5_core_warn(root->dev,
			       "Update root flow table of id(%u) qpn(%d) failed\n",
			       ft->id, qpn);
	else
		root->root_ft = ft;

	return err;
}

static int _mlx5_modify_rule_destination(struct mlx5_flow_rule *rule,
					 struct mlx5_flow_destination *dest)
{
	struct mlx5_flow_root_namespace *root;
	struct mlx5_flow_table *ft;
	struct mlx5_flow_group *fg;
	struct fs_fte *fte;
	int modify_mask = BIT(MLX5_SET_FTE_MODIFY_ENABLE_MASK_DESTINATION_LIST);
	int err = 0;

	fs_get_obj(fte, rule->node.parent);
	if (!(fte->action.action & MLX5_FLOW_CONTEXT_ACTION_FWD_DEST))
		return -EINVAL;
	down_write_ref_node(&fte->node, false);
	fs_get_obj(fg, fte->node.parent);
	fs_get_obj(ft, fg->node.parent);

	memcpy(&rule->dest_attr, dest, sizeof(*dest));
	root = find_root(&ft->node);
	err = root->cmds->update_fte(root, ft, fg,
				     modify_mask, fte);
	up_write_ref_node(&fte->node, false);

	return err;
}

int mlx5_modify_rule_destination(struct mlx5_flow_handle *handle,
				 struct mlx5_flow_destination *new_dest,
				 struct mlx5_flow_destination *old_dest)
{
	int i;

	if (!old_dest) {
		if (handle->num_rules != 1)
			return -EINVAL;
		return _mlx5_modify_rule_destination(handle->rule[0],
						     new_dest);
	}

	for (i = 0; i < handle->num_rules; i++) {
		if (mlx5_flow_dests_cmp(new_dest, &handle->rule[i]->dest_attr))
			return _mlx5_modify_rule_destination(handle->rule[i],
							     new_dest);
	}

	return -EINVAL;
}

/* Modify/set FWD rules that point on old_next_ft to point on new_next_ft  */
static int connect_fwd_rules(struct mlx5_core_dev *dev,
			     struct mlx5_flow_table *new_next_ft,
			     struct mlx5_flow_table *old_next_ft)
{
	struct mlx5_flow_destination dest = {};
	struct mlx5_flow_rule *iter;
	int err = 0;

	/* new_next_ft and old_next_ft could be NULL only
	 * when we create/destroy the anchor flow table.
	 */
	if (!new_next_ft || !old_next_ft)
		return 0;

	dest.type = MLX5_FLOW_DESTINATION_TYPE_FLOW_TABLE;
	dest.ft = new_next_ft;

	mutex_lock(&old_next_ft->lock);
	list_splice_init(&old_next_ft->fwd_rules, &new_next_ft->fwd_rules);
	mutex_unlock(&old_next_ft->lock);
	list_for_each_entry(iter, &new_next_ft->fwd_rules, next_ft) {
		err = _mlx5_modify_rule_destination(iter, &dest);
		if (err)
			pr_err("mlx5_core: failed to modify rule to point on flow table %d\n",
			       new_next_ft->id);
	}
	return 0;
}

static int connect_flow_table(struct mlx5_core_dev *dev, struct mlx5_flow_table *ft,
			      struct fs_prio *prio)
{
	struct mlx5_flow_table *next_ft;
	int err = 0;

	/* Connect_prev_fts and update_root_ft_create are mutually exclusive */

	if (list_empty(&prio->node.children)) {
		err = connect_prev_fts(dev, ft, prio);
		if (err)
			return err;

		next_ft = find_next_chained_ft(prio);
		err = connect_fwd_rules(dev, ft, next_ft);
		if (err)
			return err;
	}

	if (MLX5_CAP_FLOWTABLE(dev,
			       flow_table_properties_nic_receive.modify_root))
		err = update_root_ft_create(ft, prio);
	return err;
}

static void list_add_flow_table(struct mlx5_flow_table *ft,
				struct fs_prio *prio)
{
	struct list_head *prev = &prio->node.children;
	struct mlx5_flow_table *iter;

	fs_for_each_ft(iter, prio) {
		if (iter->level > ft->level)
			break;
		prev = &iter->node.list;
	}
	list_add(&ft->node.list, prev);
}

static struct mlx5_flow_table *__mlx5_create_flow_table(struct mlx5_flow_namespace *ns,
							struct mlx5_flow_table_attr *ft_attr,
							enum fs_flow_table_op_mod op_mod,
							u16 vport)
{
	struct mlx5_flow_root_namespace *root = find_root(&ns->node);
	bool unmanaged = ft_attr->flags & MLX5_FLOW_TABLE_UNMANAGED;
	struct mlx5_flow_table *next_ft;
	struct fs_prio *fs_prio = NULL;
	struct mlx5_flow_table *ft;
	int log_table_sz;
	int err;

	if (!root) {
		pr_err("mlx5: flow steering failed to find root of namespace\n");
		return ERR_PTR(-ENODEV);
	}

	mutex_lock(&root->chain_lock);
	fs_prio = find_prio(ns, ft_attr->prio);
	if (!fs_prio) {
		err = -EINVAL;
		goto unlock_root;
	}
	if (!unmanaged) {
		/* The level is related to the
		 * priority level range.
		 */
		if (ft_attr->level >= fs_prio->num_levels) {
			err = -ENOSPC;
			goto unlock_root;
		}

		ft_attr->level += fs_prio->start_level;
	}

	/* The level is related to the
	 * priority level range.
	 */
	ft = alloc_flow_table(ft_attr->level,
			      vport,
			      ft_attr->max_fte ? roundup_pow_of_two(ft_attr->max_fte) : 0,
			      root->table_type,
			      op_mod, ft_attr->flags);
	if (IS_ERR(ft)) {
		err = PTR_ERR(ft);
		goto unlock_root;
	}

	tree_init_node(&ft->node, del_hw_flow_table, del_sw_flow_table);
	log_table_sz = ft->max_fte ? ilog2(ft->max_fte) : 0;
	next_ft = unmanaged ? ft_attr->next_ft :
			      find_next_chained_ft(fs_prio);
	ft->def_miss_action = ns->def_miss_action;
	err = root->cmds->create_flow_table(root, ft, log_table_sz, next_ft);
	if (err)
		goto free_ft;

	if (!unmanaged) {
		err = connect_flow_table(root->dev, ft, fs_prio);
		if (err)
			goto destroy_ft;
	}

	ft->node.active = true;
	down_write_ref_node(&fs_prio->node, false);
	if (!unmanaged) {
		tree_add_node(&ft->node, &fs_prio->node);
		list_add_flow_table(ft, fs_prio);
	} else {
		ft->node.root = fs_prio->node.root;
	}
	fs_prio->num_ft++;
	up_write_ref_node(&fs_prio->node, false);
	mutex_unlock(&root->chain_lock);
	trace_mlx5_fs_add_ft(ft);
	return ft;
destroy_ft:
	root->cmds->destroy_flow_table(root, ft);
free_ft:
	kfree(ft);
unlock_root:
	mutex_unlock(&root->chain_lock);
	return ERR_PTR(err);
}

struct mlx5_flow_table *mlx5_create_flow_table(struct mlx5_flow_namespace *ns,
					       struct mlx5_flow_table_attr *ft_attr)
{
	return __mlx5_create_flow_table(ns, ft_attr, FS_FT_OP_MOD_NORMAL, 0);
}

struct mlx5_flow_table *mlx5_create_vport_flow_table(struct mlx5_flow_namespace *ns,
						     int prio, int max_fte,
						     u32 level, u16 vport)
{
	struct mlx5_flow_table_attr ft_attr = {};

	ft_attr.max_fte = max_fte;
	ft_attr.level   = level;
	ft_attr.prio    = prio;

	return __mlx5_create_flow_table(ns, &ft_attr, FS_FT_OP_MOD_NORMAL, vport);
}

struct mlx5_flow_table*
mlx5_create_lag_demux_flow_table(struct mlx5_flow_namespace *ns,
				 int prio, u32 level)
{
	struct mlx5_flow_table_attr ft_attr = {};

	ft_attr.level = level;
	ft_attr.prio  = prio;
	return __mlx5_create_flow_table(ns, &ft_attr, FS_FT_OP_MOD_LAG_DEMUX, 0);
}
EXPORT_SYMBOL(mlx5_create_lag_demux_flow_table);

struct mlx5_flow_table*
mlx5_create_auto_grouped_flow_table(struct mlx5_flow_namespace *ns,
				    struct mlx5_flow_table_attr *ft_attr)
{
	int num_reserved_entries = ft_attr->autogroup.num_reserved_entries;
	int autogroups_max_fte = ft_attr->max_fte - num_reserved_entries;
	int max_num_groups = ft_attr->autogroup.max_num_groups;
	struct mlx5_flow_table *ft;

	if (max_num_groups > autogroups_max_fte)
		return ERR_PTR(-EINVAL);
	if (num_reserved_entries > ft_attr->max_fte)
		return ERR_PTR(-EINVAL);

	ft = mlx5_create_flow_table(ns, ft_attr);
	if (IS_ERR(ft))
		return ft;

	ft->autogroup.active = true;
	ft->autogroup.required_groups = max_num_groups;
	ft->autogroup.max_fte = autogroups_max_fte;
	/* We save place for flow groups in addition to max types */
	ft->autogroup.group_size = autogroups_max_fte / (max_num_groups + 1);

	return ft;
}
EXPORT_SYMBOL(mlx5_create_auto_grouped_flow_table);

struct mlx5_flow_group *mlx5_create_flow_group(struct mlx5_flow_table *ft,
					       u32 *fg_in)
{
	struct mlx5_flow_root_namespace *root = find_root(&ft->node);
	void *match_criteria = MLX5_ADDR_OF(create_flow_group_in,
					    fg_in, match_criteria);
	u8 match_criteria_enable = MLX5_GET(create_flow_group_in,
					    fg_in,
					    match_criteria_enable);
	int start_index = MLX5_GET(create_flow_group_in, fg_in,
				   start_flow_index);
	int end_index = MLX5_GET(create_flow_group_in, fg_in,
				 end_flow_index);
	struct mlx5_flow_group *fg;
	int err;

	if (ft->autogroup.active && start_index < ft->autogroup.max_fte)
		return ERR_PTR(-EPERM);

	down_write_ref_node(&ft->node, false);
	fg = alloc_insert_flow_group(ft, match_criteria_enable, match_criteria,
				     start_index, end_index,
				     ft->node.children.prev);
	up_write_ref_node(&ft->node, false);
	if (IS_ERR(fg))
		return fg;

	err = root->cmds->create_flow_group(root, ft, fg_in, fg);
	if (err) {
		tree_put_node(&fg->node, false);
		return ERR_PTR(err);
	}
	trace_mlx5_fs_add_fg(fg);
	fg->node.active = true;

	return fg;
}

static struct mlx5_flow_rule *alloc_rule(struct mlx5_flow_destination *dest)
{
	struct mlx5_flow_rule *rule;

	rule = kzalloc(sizeof(*rule), GFP_KERNEL);
	if (!rule)
		return NULL;

	INIT_LIST_HEAD(&rule->next_ft);
	rule->node.type = FS_TYPE_FLOW_DEST;
	if (dest)
		memcpy(&rule->dest_attr, dest, sizeof(*dest));

	return rule;
}

static struct mlx5_flow_handle *alloc_handle(int num_rules)
{
	struct mlx5_flow_handle *handle;

	handle = kzalloc(struct_size(handle, rule, num_rules), GFP_KERNEL);
	if (!handle)
		return NULL;

	handle->num_rules = num_rules;

	return handle;
}

static void destroy_flow_handle(struct fs_fte *fte,
				struct mlx5_flow_handle *handle,
				struct mlx5_flow_destination *dest,
				int i)
{
	for (; --i >= 0;) {
		if (refcount_dec_and_test(&handle->rule[i]->node.refcount)) {
			fte->dests_size--;
			list_del(&handle->rule[i]->node.list);
			kfree(handle->rule[i]);
		}
	}
	kfree(handle);
}

static struct mlx5_flow_handle *
create_flow_handle(struct fs_fte *fte,
		   struct mlx5_flow_destination *dest,
		   int dest_num,
		   int *modify_mask,
		   bool *new_rule)
{
	struct mlx5_flow_handle *handle;
	struct mlx5_flow_rule *rule = NULL;
	static int count = BIT(MLX5_SET_FTE_MODIFY_ENABLE_MASK_FLOW_COUNTERS);
	static int dst = BIT(MLX5_SET_FTE_MODIFY_ENABLE_MASK_DESTINATION_LIST);
	int type;
	int i = 0;

	handle = alloc_handle((dest_num) ? dest_num : 1);
	if (!handle)
		return ERR_PTR(-ENOMEM);

	do {
		if (dest) {
			rule = find_flow_rule(fte, dest + i);
			if (rule) {
				refcount_inc(&rule->node.refcount);
				goto rule_found;
			}
		}

		*new_rule = true;
		rule = alloc_rule(dest + i);
		if (!rule)
			goto free_rules;

		/* Add dest to dests list- we need flow tables to be in the
		 * end of the list for forward to next prio rules.
		 */
		tree_init_node(&rule->node, NULL, del_sw_hw_rule);
		if (dest &&
		    dest[i].type != MLX5_FLOW_DESTINATION_TYPE_FLOW_TABLE)
			list_add(&rule->node.list, &fte->node.children);
		else
			list_add_tail(&rule->node.list, &fte->node.children);
		if (dest) {
			fte->dests_size++;

			type = dest[i].type ==
				MLX5_FLOW_DESTINATION_TYPE_COUNTER;
			*modify_mask |= type ? count : dst;
		}
rule_found:
		handle->rule[i] = rule;
	} while (++i < dest_num);

	return handle;

free_rules:
	destroy_flow_handle(fte, handle, dest, i);
	return ERR_PTR(-ENOMEM);
}

/* fte should not be deleted while calling this function */
static struct mlx5_flow_handle *
add_rule_fte(struct fs_fte *fte,
	     struct mlx5_flow_group *fg,
	     struct mlx5_flow_destination *dest,
	     int dest_num,
	     bool update_action)
{
	struct mlx5_flow_root_namespace *root;
	struct mlx5_flow_handle *handle;
	struct mlx5_flow_table *ft;
	int modify_mask = 0;
	int err;
	bool new_rule = false;

	handle = create_flow_handle(fte, dest, dest_num, &modify_mask,
				    &new_rule);
	if (IS_ERR(handle) || !new_rule)
		goto out;

	if (update_action)
		modify_mask |= BIT(MLX5_SET_FTE_MODIFY_ENABLE_MASK_ACTION);

	fs_get_obj(ft, fg->node.parent);
	root = find_root(&fg->node);
	if (!(fte->status & FS_FTE_STATUS_EXISTING))
		err = root->cmds->create_fte(root, ft, fg, fte);
	else
		err = root->cmds->update_fte(root, ft, fg, modify_mask, fte);
	if (err)
		goto free_handle;

	fte->node.active = true;
	fte->status |= FS_FTE_STATUS_EXISTING;
	atomic_inc(&fg->node.version);

out:
	return handle;

free_handle:
	destroy_flow_handle(fte, handle, dest, handle->num_rules);
	return ERR_PTR(err);
}

static struct mlx5_flow_group *alloc_auto_flow_group(struct mlx5_flow_table  *ft,
						     const struct mlx5_flow_spec *spec)
{
	struct list_head *prev = &ft->node.children;
	u32 max_fte = ft->autogroup.max_fte;
	unsigned int candidate_index = 0;
	unsigned int group_size = 0;
	struct mlx5_flow_group *fg;

	if (!ft->autogroup.active)
		return ERR_PTR(-ENOENT);

	if (ft->autogroup.num_groups < ft->autogroup.required_groups)
		group_size = ft->autogroup.group_size;

	/*  max_fte == ft->autogroup.max_types */
	if (group_size == 0)
		group_size = 1;

	/* sorted by start_index */
	fs_for_each_fg(fg, ft) {
		if (candidate_index + group_size > fg->start_index)
			candidate_index = fg->start_index + fg->max_ftes;
		else
			break;
		prev = &fg->node.list;
	}

	if (candidate_index + group_size > max_fte)
		return ERR_PTR(-ENOSPC);

	fg = alloc_insert_flow_group(ft,
				     spec->match_criteria_enable,
				     spec->match_criteria,
				     candidate_index,
				     candidate_index + group_size - 1,
				     prev);
	if (IS_ERR(fg))
		goto out;

	if (group_size == ft->autogroup.group_size)
		ft->autogroup.num_groups++;

out:
	return fg;
}

static int create_auto_flow_group(struct mlx5_flow_table *ft,
				  struct mlx5_flow_group *fg)
{
	struct mlx5_flow_root_namespace *root = find_root(&ft->node);
	int inlen = MLX5_ST_SZ_BYTES(create_flow_group_in);
	void *match_criteria_addr;
	u8 src_esw_owner_mask_on;
	void *misc;
	int err;
	u32 *in;

	in = kvzalloc(inlen, GFP_KERNEL);
	if (!in)
		return -ENOMEM;

	MLX5_SET(create_flow_group_in, in, match_criteria_enable,
		 fg->mask.match_criteria_enable);
	MLX5_SET(create_flow_group_in, in, start_flow_index, fg->start_index);
	MLX5_SET(create_flow_group_in, in, end_flow_index,   fg->start_index +
		 fg->max_ftes - 1);

	misc = MLX5_ADDR_OF(fte_match_param, fg->mask.match_criteria,
			    misc_parameters);
	src_esw_owner_mask_on = !!MLX5_GET(fte_match_set_misc, misc,
					 source_eswitch_owner_vhca_id);
	MLX5_SET(create_flow_group_in, in,
		 source_eswitch_owner_vhca_id_valid, src_esw_owner_mask_on);

	match_criteria_addr = MLX5_ADDR_OF(create_flow_group_in,
					   in, match_criteria);
	memcpy(match_criteria_addr, fg->mask.match_criteria,
	       sizeof(fg->mask.match_criteria));

	err = root->cmds->create_flow_group(root, ft, in, fg);
	if (!err) {
		fg->node.active = true;
		trace_mlx5_fs_add_fg(fg);
	}

	kvfree(in);
	return err;
}

static bool mlx5_flow_dests_cmp(struct mlx5_flow_destination *d1,
				struct mlx5_flow_destination *d2)
{
	if (d1->type == d2->type) {
		if ((d1->type == MLX5_FLOW_DESTINATION_TYPE_VPORT &&
		     d1->vport.num == d2->vport.num &&
		     d1->vport.flags == d2->vport.flags &&
		     ((d1->vport.flags & MLX5_FLOW_DEST_VPORT_VHCA_ID) ?
		      (d1->vport.vhca_id == d2->vport.vhca_id) : true) &&
		     ((d1->vport.flags & MLX5_FLOW_DEST_VPORT_REFORMAT_ID) ?
		      (d1->vport.pkt_reformat->id ==
		       d2->vport.pkt_reformat->id) : true)) ||
		    (d1->type == MLX5_FLOW_DESTINATION_TYPE_FLOW_TABLE &&
		     d1->ft == d2->ft) ||
		    (d1->type == MLX5_FLOW_DESTINATION_TYPE_TIR &&
		     d1->tir_num == d2->tir_num) ||
		    (d1->type == MLX5_FLOW_DESTINATION_TYPE_FLOW_TABLE_NUM &&
		     d1->ft_num == d2->ft_num))
			return true;
	}

	return false;
}

static struct mlx5_flow_rule *find_flow_rule(struct fs_fte *fte,
					     struct mlx5_flow_destination *dest)
{
	struct mlx5_flow_rule *rule;

	list_for_each_entry(rule, &fte->node.children, node.list) {
		if (mlx5_flow_dests_cmp(&rule->dest_attr, dest))
			return rule;
	}
	return NULL;
}

static bool check_conflicting_actions(u32 action1, u32 action2)
{
	u32 xored_actions = action1 ^ action2;

	/* if one rule only wants to count, it's ok */
	if (action1 == MLX5_FLOW_CONTEXT_ACTION_COUNT ||
	    action2 == MLX5_FLOW_CONTEXT_ACTION_COUNT)
		return false;

	if (xored_actions & (MLX5_FLOW_CONTEXT_ACTION_DROP  |
			     MLX5_FLOW_CONTEXT_ACTION_PACKET_REFORMAT |
			     MLX5_FLOW_CONTEXT_ACTION_DECAP |
			     MLX5_FLOW_CONTEXT_ACTION_MOD_HDR  |
			     MLX5_FLOW_CONTEXT_ACTION_VLAN_POP |
			     MLX5_FLOW_CONTEXT_ACTION_VLAN_PUSH |
			     MLX5_FLOW_CONTEXT_ACTION_VLAN_POP_2 |
			     MLX5_FLOW_CONTEXT_ACTION_VLAN_PUSH_2))
		return true;

	return false;
}

static int check_conflicting_ftes(struct fs_fte *fte,
				  const struct mlx5_flow_context *flow_context,
				  const struct mlx5_flow_act *flow_act)
{
	if (check_conflicting_actions(flow_act->action, fte->action.action)) {
		mlx5_core_warn(get_dev(&fte->node),
			       "Found two FTEs with conflicting actions\n");
		return -EEXIST;
	}

	if ((flow_context->flags & FLOW_CONTEXT_HAS_TAG) &&
	    fte->flow_context.flow_tag != flow_context->flow_tag) {
		mlx5_core_warn(get_dev(&fte->node),
			       "FTE flow tag %u already exists with different flow tag %u\n",
			       fte->flow_context.flow_tag,
			       flow_context->flow_tag);
		return -EEXIST;
	}

	return 0;
}

static struct mlx5_flow_handle *add_rule_fg(struct mlx5_flow_group *fg,
					    const struct mlx5_flow_spec *spec,
					    struct mlx5_flow_act *flow_act,
					    struct mlx5_flow_destination *dest,
					    int dest_num,
					    struct fs_fte *fte)
{
	struct mlx5_flow_handle *handle;
	int old_action;
	int i;
	int ret;

	ret = check_conflicting_ftes(fte, &spec->flow_context, flow_act);
	if (ret)
		return ERR_PTR(ret);

	old_action = fte->action.action;
	fte->action.action |= flow_act->action;
	handle = add_rule_fte(fte, fg, dest, dest_num,
			      old_action != flow_act->action);
	if (IS_ERR(handle)) {
		fte->action.action = old_action;
		return handle;
	}
	trace_mlx5_fs_set_fte(fte, false);

	for (i = 0; i < handle->num_rules; i++) {
		if (refcount_read(&handle->rule[i]->node.refcount) == 1) {
			tree_add_node(&handle->rule[i]->node, &fte->node);
			trace_mlx5_fs_add_rule(handle->rule[i]);
		}
	}
	return handle;
}

static bool counter_is_valid(u32 action)
{
	return (action & (MLX5_FLOW_CONTEXT_ACTION_DROP |
			  MLX5_FLOW_CONTEXT_ACTION_FWD_DEST));
}

static bool dest_is_valid(struct mlx5_flow_destination *dest,
			  struct mlx5_flow_act *flow_act,
			  struct mlx5_flow_table *ft)
{
	bool ignore_level = flow_act->flags & FLOW_ACT_IGNORE_FLOW_LEVEL;
	u32 action = flow_act->action;

	if (dest && (dest->type == MLX5_FLOW_DESTINATION_TYPE_COUNTER))
		return counter_is_valid(action);

	if (!(action & MLX5_FLOW_CONTEXT_ACTION_FWD_DEST))
		return true;

	if (ignore_level) {
		if (ft->type != FS_FT_FDB)
			return false;

		if (dest->type == MLX5_FLOW_DESTINATION_TYPE_FLOW_TABLE &&
		    dest->ft->type != FS_FT_FDB)
			return false;
	}

	if (!dest || ((dest->type ==
	    MLX5_FLOW_DESTINATION_TYPE_FLOW_TABLE) &&
	    (dest->ft->level <= ft->level && !ignore_level)))
		return false;
	return true;
}

struct match_list {
	struct list_head	list;
	struct mlx5_flow_group *g;
};

<<<<<<< HEAD
struct match_list_head {
	struct list_head  list;
	struct match_list first;
};

static void free_match_list(struct match_list_head *head, bool ft_locked)
=======
static void free_match_list(struct match_list *head, bool ft_locked)
>>>>>>> 04d5ce62
{
	struct match_list *iter, *match_tmp;

<<<<<<< HEAD
		list_del(&head->first.list);
		tree_put_node(&head->first.g->node, ft_locked);
		list_for_each_entry_safe(iter, match_tmp, &head->list,
					 list) {
			tree_put_node(&iter->g->node, ft_locked);
			list_del(&iter->list);
			kfree(iter);
		}
=======
	list_for_each_entry_safe(iter, match_tmp, &head->list,
				 list) {
		tree_put_node(&iter->g->node, ft_locked);
		list_del(&iter->list);
		kfree(iter);
>>>>>>> 04d5ce62
	}
}

static int build_match_list(struct match_list *match_head,
			    struct mlx5_flow_table *ft,
			    const struct mlx5_flow_spec *spec,
			    bool ft_locked)
{
	struct rhlist_head *tmp, *list;
	struct mlx5_flow_group *g;
	int err = 0;

	rcu_read_lock();
	INIT_LIST_HEAD(&match_head->list);
	/* Collect all fgs which has a matching match_criteria */
	list = rhltable_lookup(&ft->fgs_hash, spec, rhash_fg);
	/* RCU is atomic, we can't execute FW commands here */
	rhl_for_each_entry_rcu(g, tmp, list, hash) {
		struct match_list *curr_match;

		if (unlikely(!tree_get_node(&g->node)))
			continue;

		curr_match = kmalloc(sizeof(*curr_match), GFP_ATOMIC);
		if (!curr_match) {
			free_match_list(match_head, ft_locked);
			err = -ENOMEM;
			goto out;
		}
		curr_match->g = g;
		list_add_tail(&curr_match->list, &match_head->list);
	}
out:
	rcu_read_unlock();
	return err;
}

static u64 matched_fgs_get_version(struct list_head *match_head)
{
	struct match_list *iter;
	u64 version = 0;

	list_for_each_entry(iter, match_head, list)
		version += (u64)atomic_read(&iter->g->node.version);
	return version;
}

static struct fs_fte *
lookup_fte_locked(struct mlx5_flow_group *g,
		  const u32 *match_value,
		  bool take_write)
{
	struct fs_fte *fte_tmp;

	if (take_write)
		nested_down_write_ref_node(&g->node, FS_LOCK_PARENT);
	else
		nested_down_read_ref_node(&g->node, FS_LOCK_PARENT);
	fte_tmp = rhashtable_lookup_fast(&g->ftes_hash, match_value,
					 rhash_fte);
	if (!fte_tmp || !tree_get_node(&fte_tmp->node)) {
		fte_tmp = NULL;
		goto out;
	}
	if (!fte_tmp->node.active) {
		tree_put_node(&fte_tmp->node, false);
		fte_tmp = NULL;
		goto out;
	}

	nested_down_write_ref_node(&fte_tmp->node, FS_LOCK_CHILD);
out:
	if (take_write)
		up_write_ref_node(&g->node, false);
	else
		up_read_ref_node(&g->node);
	return fte_tmp;
}

static struct mlx5_flow_handle *
try_add_to_existing_fg(struct mlx5_flow_table *ft,
		       struct list_head *match_head,
		       const struct mlx5_flow_spec *spec,
		       struct mlx5_flow_act *flow_act,
		       struct mlx5_flow_destination *dest,
		       int dest_num,
		       int ft_version)
{
	struct mlx5_flow_steering *steering = get_steering(&ft->node);
	struct mlx5_flow_group *g;
	struct mlx5_flow_handle *rule;
	struct match_list *iter;
	bool take_write = false;
	struct fs_fte *fte;
	u64  version = 0;
	int err;

	fte = alloc_fte(ft, spec, flow_act);
	if (IS_ERR(fte))
		return  ERR_PTR(-ENOMEM);

search_again_locked:
	if (flow_act->flags & FLOW_ACT_NO_APPEND)
		goto skip_search;
	version = matched_fgs_get_version(match_head);
	/* Try to find an fte with identical match value and attempt update its
	 * action.
	 */
	list_for_each_entry(iter, match_head, list) {
		struct fs_fte *fte_tmp;

		g = iter->g;
		fte_tmp = lookup_fte_locked(g, spec->match_value, take_write);
		if (!fte_tmp)
			continue;
		rule = add_rule_fg(g, spec, flow_act, dest, dest_num, fte_tmp);
		up_write_ref_node(&fte_tmp->node, false);
		tree_put_node(&fte_tmp->node, false);
		kmem_cache_free(steering->ftes_cache, fte);
		return rule;
	}

skip_search:
	/* No group with matching fte found, or we skipped the search.
	 * Try to add a new fte to any matching fg.
	 */

	/* Check the ft version, for case that new flow group
	 * was added while the fgs weren't locked
	 */
	if (atomic_read(&ft->node.version) != ft_version) {
		rule = ERR_PTR(-EAGAIN);
		goto out;
	}

	/* Check the fgs version. If version have changed it could be that an
	 * FTE with the same match value was added while the fgs weren't
	 * locked.
	 */
	if (!(flow_act->flags & FLOW_ACT_NO_APPEND) &&
	    version != matched_fgs_get_version(match_head)) {
		take_write = true;
		goto search_again_locked;
	}

	list_for_each_entry(iter, match_head, list) {
		g = iter->g;

		if (!g->node.active)
			continue;

		nested_down_write_ref_node(&g->node, FS_LOCK_PARENT);

		err = insert_fte(g, fte);
		if (err) {
			up_write_ref_node(&g->node, false);
			if (err == -ENOSPC)
				continue;
			kmem_cache_free(steering->ftes_cache, fte);
			return ERR_PTR(err);
		}

		nested_down_write_ref_node(&fte->node, FS_LOCK_CHILD);
		up_write_ref_node(&g->node, false);
		rule = add_rule_fg(g, spec, flow_act, dest, dest_num, fte);
		up_write_ref_node(&fte->node, false);
		tree_put_node(&fte->node, false);
		return rule;
	}
	rule = ERR_PTR(-ENOENT);
out:
	kmem_cache_free(steering->ftes_cache, fte);
	return rule;
}

static struct mlx5_flow_handle *
_mlx5_add_flow_rules(struct mlx5_flow_table *ft,
		     const struct mlx5_flow_spec *spec,
		     struct mlx5_flow_act *flow_act,
		     struct mlx5_flow_destination *dest,
		     int dest_num)

{
	struct mlx5_flow_steering *steering = get_steering(&ft->node);
	struct mlx5_flow_handle *rule;
	struct match_list match_head;
	struct mlx5_flow_group *g;
	bool take_write = false;
	struct fs_fte *fte;
	int version;
	int err;
	int i;

	if (!check_valid_spec(spec))
		return ERR_PTR(-EINVAL);

	for (i = 0; i < dest_num; i++) {
		if (!dest_is_valid(&dest[i], flow_act, ft))
			return ERR_PTR(-EINVAL);
	}
	nested_down_read_ref_node(&ft->node, FS_LOCK_GRANDPARENT);
search_again_locked:
	version = atomic_read(&ft->node.version);

	/* Collect all fgs which has a matching match_criteria */
	err = build_match_list(&match_head, ft, spec, take_write);
	if (err) {
		if (take_write)
			up_write_ref_node(&ft->node, false);
		else
			up_read_ref_node(&ft->node);
		return ERR_PTR(err);
	}

	if (!take_write)
		up_read_ref_node(&ft->node);

	rule = try_add_to_existing_fg(ft, &match_head.list, spec, flow_act, dest,
				      dest_num, version);
	free_match_list(&match_head, take_write);
	if (!IS_ERR(rule) ||
	    (PTR_ERR(rule) != -ENOENT && PTR_ERR(rule) != -EAGAIN)) {
		if (take_write)
			up_write_ref_node(&ft->node, false);
		return rule;
	}

	if (!take_write) {
		nested_down_write_ref_node(&ft->node, FS_LOCK_GRANDPARENT);
		take_write = true;
	}

	if (PTR_ERR(rule) == -EAGAIN ||
	    version != atomic_read(&ft->node.version))
		goto search_again_locked;

	g = alloc_auto_flow_group(ft, spec);
	if (IS_ERR(g)) {
		rule = ERR_CAST(g);
		up_write_ref_node(&ft->node, false);
		return rule;
	}

	fte = alloc_fte(ft, spec, flow_act);
	if (IS_ERR(fte)) {
		up_write_ref_node(&ft->node, false);
		err = PTR_ERR(fte);
		goto err_alloc_fte;
	}

	nested_down_write_ref_node(&g->node, FS_LOCK_PARENT);
	up_write_ref_node(&ft->node, false);

	err = create_auto_flow_group(ft, g);
	if (err)
		goto err_release_fg;

	err = insert_fte(g, fte);
	if (err)
		goto err_release_fg;

	nested_down_write_ref_node(&fte->node, FS_LOCK_CHILD);
	up_write_ref_node(&g->node, false);
	rule = add_rule_fg(g, spec, flow_act, dest, dest_num, fte);
	up_write_ref_node(&fte->node, false);
	tree_put_node(&fte->node, false);
	tree_put_node(&g->node, false);
	return rule;

err_release_fg:
	up_write_ref_node(&g->node, false);
	kmem_cache_free(steering->ftes_cache, fte);
err_alloc_fte:
	tree_put_node(&g->node, false);
	return ERR_PTR(err);
}

static bool fwd_next_prio_supported(struct mlx5_flow_table *ft)
{
	return ((ft->type == FS_FT_NIC_RX) &&
		(MLX5_CAP_FLOWTABLE(get_dev(&ft->node), nic_rx_multi_path_tirs)));
}

struct mlx5_flow_handle *
mlx5_add_flow_rules(struct mlx5_flow_table *ft,
		    const struct mlx5_flow_spec *spec,
		    struct mlx5_flow_act *flow_act,
		    struct mlx5_flow_destination *dest,
		    int num_dest)
{
	struct mlx5_flow_root_namespace *root = find_root(&ft->node);
	static const struct mlx5_flow_spec zero_spec = {};
	struct mlx5_flow_destination gen_dest = {};
	struct mlx5_flow_table *next_ft = NULL;
	struct mlx5_flow_handle *handle = NULL;
	u32 sw_action = flow_act->action;
	struct fs_prio *prio;

	if (!spec)
		spec = &zero_spec;

	fs_get_obj(prio, ft->node.parent);
	if (flow_act->action == MLX5_FLOW_CONTEXT_ACTION_FWD_NEXT_PRIO) {
		if (!fwd_next_prio_supported(ft))
			return ERR_PTR(-EOPNOTSUPP);
		if (num_dest)
			return ERR_PTR(-EINVAL);
		mutex_lock(&root->chain_lock);
		next_ft = find_next_chained_ft(prio);
		if (next_ft) {
			gen_dest.type = MLX5_FLOW_DESTINATION_TYPE_FLOW_TABLE;
			gen_dest.ft = next_ft;
			dest = &gen_dest;
			num_dest = 1;
			flow_act->action = MLX5_FLOW_CONTEXT_ACTION_FWD_DEST;
		} else {
			mutex_unlock(&root->chain_lock);
			return ERR_PTR(-EOPNOTSUPP);
		}
	}

	handle = _mlx5_add_flow_rules(ft, spec, flow_act, dest, num_dest);

	if (sw_action == MLX5_FLOW_CONTEXT_ACTION_FWD_NEXT_PRIO) {
		if (!IS_ERR_OR_NULL(handle) &&
		    (list_empty(&handle->rule[0]->next_ft))) {
			mutex_lock(&next_ft->lock);
			list_add(&handle->rule[0]->next_ft,
				 &next_ft->fwd_rules);
			mutex_unlock(&next_ft->lock);
			handle->rule[0]->sw_action = MLX5_FLOW_CONTEXT_ACTION_FWD_NEXT_PRIO;
		}
		mutex_unlock(&root->chain_lock);
	}
	return handle;
}
EXPORT_SYMBOL(mlx5_add_flow_rules);

void mlx5_del_flow_rules(struct mlx5_flow_handle *handle)
{
	struct fs_fte *fte;
	int i;

	/* In order to consolidate the HW changes we lock the FTE for other
	 * changes, and increase its refcount, in order not to perform the
	 * "del" functions of the FTE. Will handle them here.
	 * The removal of the rules is done under locked FTE.
	 * After removing all the handle's rules, if there are remaining
	 * rules, it means we just need to modify the FTE in FW, and
	 * unlock/decrease the refcount we increased before.
	 * Otherwise, it means the FTE should be deleted. First delete the
	 * FTE in FW. Then, unlock the FTE, and proceed the tree_put_node of
	 * the FTE, which will handle the last decrease of the refcount, as
	 * well as required handling of its parent.
	 */
	fs_get_obj(fte, handle->rule[0]->node.parent);
	down_write_ref_node(&fte->node, false);
	for (i = handle->num_rules - 1; i >= 0; i--)
		tree_remove_node(&handle->rule[i]->node, true);
	if (fte->modify_mask && fte->dests_size) {
		modify_fte(fte);
		up_write_ref_node(&fte->node, false);
	} else {
		del_hw_fte(&fte->node);
		up_write(&fte->node.lock);
		tree_put_node(&fte->node, false);
	}
	kfree(handle);
}
EXPORT_SYMBOL(mlx5_del_flow_rules);

/* Assuming prio->node.children(flow tables) is sorted by level */
static struct mlx5_flow_table *find_next_ft(struct mlx5_flow_table *ft)
{
	struct fs_prio *prio;

	fs_get_obj(prio, ft->node.parent);

	if (!list_is_last(&ft->node.list, &prio->node.children))
		return list_next_entry(ft, node.list);
	return find_next_chained_ft(prio);
}

static int update_root_ft_destroy(struct mlx5_flow_table *ft)
{
	struct mlx5_flow_root_namespace *root = find_root(&ft->node);
	struct mlx5_ft_underlay_qp *uqp;
	struct mlx5_flow_table *new_root_ft = NULL;
	int err = 0;
	u32 qpn;

	if (root->root_ft != ft)
		return 0;

	new_root_ft = find_next_ft(ft);
	if (!new_root_ft) {
		root->root_ft = NULL;
		return 0;
	}

	if (list_empty(&root->underlay_qpns)) {
		/* Don't set any QPN (zero) in case QPN list is empty */
		qpn = 0;
		err = root->cmds->update_root_ft(root, new_root_ft,
						 qpn, false);
	} else {
		list_for_each_entry(uqp, &root->underlay_qpns, list) {
			qpn = uqp->qpn;
			err = root->cmds->update_root_ft(root,
							 new_root_ft, qpn,
							 false);
			if (err)
				break;
		}
	}

	if (err)
		mlx5_core_warn(root->dev,
			       "Update root flow table of id(%u) qpn(%d) failed\n",
			       ft->id, qpn);
	else
		root->root_ft = new_root_ft;

	return 0;
}

/* Connect flow table from previous priority to
 * the next flow table.
 */
static int disconnect_flow_table(struct mlx5_flow_table *ft)
{
	struct mlx5_core_dev *dev = get_dev(&ft->node);
	struct mlx5_flow_table *next_ft;
	struct fs_prio *prio;
	int err = 0;

	err = update_root_ft_destroy(ft);
	if (err)
		return err;

	fs_get_obj(prio, ft->node.parent);
	if  (!(list_first_entry(&prio->node.children,
				struct mlx5_flow_table,
				node.list) == ft))
		return 0;

	next_ft = find_next_chained_ft(prio);
	err = connect_fwd_rules(dev, next_ft, ft);
	if (err)
		return err;

	err = connect_prev_fts(dev, next_ft, prio);
	if (err)
		mlx5_core_warn(dev, "Failed to disconnect flow table %d\n",
			       ft->id);
	return err;
}

int mlx5_destroy_flow_table(struct mlx5_flow_table *ft)
{
	struct mlx5_flow_root_namespace *root = find_root(&ft->node);
	int err = 0;

	mutex_lock(&root->chain_lock);
	if (!(ft->flags & MLX5_FLOW_TABLE_UNMANAGED))
		err = disconnect_flow_table(ft);
	if (err) {
		mutex_unlock(&root->chain_lock);
		return err;
	}
	if (tree_remove_node(&ft->node, false))
		mlx5_core_warn(get_dev(&ft->node), "Flow table %d wasn't destroyed, refcount > 1\n",
			       ft->id);
	mutex_unlock(&root->chain_lock);

	return err;
}
EXPORT_SYMBOL(mlx5_destroy_flow_table);

void mlx5_destroy_flow_group(struct mlx5_flow_group *fg)
{
	if (tree_remove_node(&fg->node, false))
		mlx5_core_warn(get_dev(&fg->node), "Flow group %d wasn't destroyed, refcount > 1\n",
			       fg->id);
}

struct mlx5_flow_namespace *mlx5_get_fdb_sub_ns(struct mlx5_core_dev *dev,
						int n)
{
	struct mlx5_flow_steering *steering = dev->priv.steering;

	if (!steering || !steering->fdb_sub_ns)
		return NULL;

	return steering->fdb_sub_ns[n];
}
EXPORT_SYMBOL(mlx5_get_fdb_sub_ns);

struct mlx5_flow_namespace *mlx5_get_flow_namespace(struct mlx5_core_dev *dev,
						    enum mlx5_flow_namespace_type type)
{
	struct mlx5_flow_steering *steering = dev->priv.steering;
	struct mlx5_flow_root_namespace *root_ns;
	int prio = 0;
	struct fs_prio *fs_prio;
	struct mlx5_flow_namespace *ns;

	if (!steering)
		return NULL;

	switch (type) {
	case MLX5_FLOW_NAMESPACE_FDB:
		if (steering->fdb_root_ns)
			return &steering->fdb_root_ns->ns;
		return NULL;
	case MLX5_FLOW_NAMESPACE_SNIFFER_RX:
		if (steering->sniffer_rx_root_ns)
			return &steering->sniffer_rx_root_ns->ns;
		return NULL;
	case MLX5_FLOW_NAMESPACE_SNIFFER_TX:
		if (steering->sniffer_tx_root_ns)
			return &steering->sniffer_tx_root_ns->ns;
		return NULL;
	default:
		break;
	}

	if (type == MLX5_FLOW_NAMESPACE_EGRESS) {
		root_ns = steering->egress_root_ns;
	} else if (type == MLX5_FLOW_NAMESPACE_RDMA_RX) {
		root_ns = steering->rdma_rx_root_ns;
		prio = RDMA_RX_BYPASS_PRIO;
	} else if (type == MLX5_FLOW_NAMESPACE_RDMA_RX_KERNEL) {
		root_ns = steering->rdma_rx_root_ns;
		prio = RDMA_RX_KERNEL_PRIO;
	} else if (type == MLX5_FLOW_NAMESPACE_RDMA_TX) {
		root_ns = steering->rdma_tx_root_ns;
	} else { /* Must be NIC RX */
		root_ns = steering->root_ns;
		prio = type;
	}

	if (!root_ns)
		return NULL;

	fs_prio = find_prio(&root_ns->ns, prio);
	if (!fs_prio)
		return NULL;

	ns = list_first_entry(&fs_prio->node.children,
			      typeof(*ns),
			      node.list);

	return ns;
}
EXPORT_SYMBOL(mlx5_get_flow_namespace);

struct mlx5_flow_namespace *mlx5_get_flow_vport_acl_namespace(struct mlx5_core_dev *dev,
							      enum mlx5_flow_namespace_type type,
							      int vport)
{
	struct mlx5_flow_steering *steering = dev->priv.steering;

	if (!steering || vport >= mlx5_eswitch_get_total_vports(dev))
		return NULL;

	switch (type) {
	case MLX5_FLOW_NAMESPACE_ESW_EGRESS:
		if (steering->esw_egress_root_ns &&
		    steering->esw_egress_root_ns[vport])
			return &steering->esw_egress_root_ns[vport]->ns;
		else
			return NULL;
	case MLX5_FLOW_NAMESPACE_ESW_INGRESS:
		if (steering->esw_ingress_root_ns &&
		    steering->esw_ingress_root_ns[vport])
			return &steering->esw_ingress_root_ns[vport]->ns;
		else
			return NULL;
	default:
		return NULL;
	}
}

static struct fs_prio *_fs_create_prio(struct mlx5_flow_namespace *ns,
				       unsigned int prio,
				       int num_levels,
				       enum fs_node_type type)
{
	struct fs_prio *fs_prio;

	fs_prio = kzalloc(sizeof(*fs_prio), GFP_KERNEL);
	if (!fs_prio)
		return ERR_PTR(-ENOMEM);

	fs_prio->node.type = type;
	tree_init_node(&fs_prio->node, NULL, del_sw_prio);
	tree_add_node(&fs_prio->node, &ns->node);
	fs_prio->num_levels = num_levels;
	fs_prio->prio = prio;
	list_add_tail(&fs_prio->node.list, &ns->node.children);

	return fs_prio;
}

static struct fs_prio *fs_create_prio_chained(struct mlx5_flow_namespace *ns,
					      unsigned int prio,
					      int num_levels)
{
	return _fs_create_prio(ns, prio, num_levels, FS_TYPE_PRIO_CHAINS);
}

static struct fs_prio *fs_create_prio(struct mlx5_flow_namespace *ns,
				      unsigned int prio, int num_levels)
{
	return _fs_create_prio(ns, prio, num_levels, FS_TYPE_PRIO);
}

static struct mlx5_flow_namespace *fs_init_namespace(struct mlx5_flow_namespace
						     *ns)
{
	ns->node.type = FS_TYPE_NAMESPACE;

	return ns;
}

static struct mlx5_flow_namespace *fs_create_namespace(struct fs_prio *prio,
						       int def_miss_act)
{
	struct mlx5_flow_namespace	*ns;

	ns = kzalloc(sizeof(*ns), GFP_KERNEL);
	if (!ns)
		return ERR_PTR(-ENOMEM);

	fs_init_namespace(ns);
	ns->def_miss_action = def_miss_act;
	tree_init_node(&ns->node, NULL, del_sw_ns);
	tree_add_node(&ns->node, &prio->node);
	list_add_tail(&ns->node.list, &prio->node.children);

	return ns;
}

static int create_leaf_prios(struct mlx5_flow_namespace *ns, int prio,
			     struct init_tree_node *prio_metadata)
{
	struct fs_prio *fs_prio;
	int i;

	for (i = 0; i < prio_metadata->num_leaf_prios; i++) {
		fs_prio = fs_create_prio(ns, prio++, prio_metadata->num_levels);
		if (IS_ERR(fs_prio))
			return PTR_ERR(fs_prio);
	}
	return 0;
}

#define FLOW_TABLE_BIT_SZ 1
#define GET_FLOW_TABLE_CAP(dev, offset) \
	((be32_to_cpu(*((__be32 *)(dev->caps.hca_cur[MLX5_CAP_FLOW_TABLE]) +	\
			offset / 32)) >>					\
	  (32 - FLOW_TABLE_BIT_SZ - (offset & 0x1f))) & FLOW_TABLE_BIT_SZ)
static bool has_required_caps(struct mlx5_core_dev *dev, struct node_caps *caps)
{
	int i;

	for (i = 0; i < caps->arr_sz; i++) {
		if (!GET_FLOW_TABLE_CAP(dev, caps->caps[i]))
			return false;
	}
	return true;
}

static int init_root_tree_recursive(struct mlx5_flow_steering *steering,
				    struct init_tree_node *init_node,
				    struct fs_node *fs_parent_node,
				    struct init_tree_node *init_parent_node,
				    int prio)
{
	int max_ft_level = MLX5_CAP_FLOWTABLE(steering->dev,
					      flow_table_properties_nic_receive.
					      max_ft_level);
	struct mlx5_flow_namespace *fs_ns;
	struct fs_prio *fs_prio;
	struct fs_node *base;
	int i;
	int err;

	if (init_node->type == FS_TYPE_PRIO) {
		if ((init_node->min_ft_level > max_ft_level) ||
		    !has_required_caps(steering->dev, &init_node->caps))
			return 0;

		fs_get_obj(fs_ns, fs_parent_node);
		if (init_node->num_leaf_prios)
			return create_leaf_prios(fs_ns, prio, init_node);
		fs_prio = fs_create_prio(fs_ns, prio, init_node->num_levels);
		if (IS_ERR(fs_prio))
			return PTR_ERR(fs_prio);
		base = &fs_prio->node;
	} else if (init_node->type == FS_TYPE_NAMESPACE) {
		fs_get_obj(fs_prio, fs_parent_node);
		fs_ns = fs_create_namespace(fs_prio, init_node->def_miss_action);
		if (IS_ERR(fs_ns))
			return PTR_ERR(fs_ns);
		base = &fs_ns->node;
	} else {
		return -EINVAL;
	}
	prio = 0;
	for (i = 0; i < init_node->ar_size; i++) {
		err = init_root_tree_recursive(steering, &init_node->children[i],
					       base, init_node, prio);
		if (err)
			return err;
		if (init_node->children[i].type == FS_TYPE_PRIO &&
		    init_node->children[i].num_leaf_prios) {
			prio += init_node->children[i].num_leaf_prios;
		}
	}

	return 0;
}

static int init_root_tree(struct mlx5_flow_steering *steering,
			  struct init_tree_node *init_node,
			  struct fs_node *fs_parent_node)
{
	int i;
	struct mlx5_flow_namespace *fs_ns;
	int err;

	fs_get_obj(fs_ns, fs_parent_node);
	for (i = 0; i < init_node->ar_size; i++) {
		err = init_root_tree_recursive(steering, &init_node->children[i],
					       &fs_ns->node,
					       init_node, i);
		if (err)
			return err;
	}
	return 0;
}

static void del_sw_root_ns(struct fs_node *node)
{
	struct mlx5_flow_root_namespace *root_ns;
	struct mlx5_flow_namespace *ns;

	fs_get_obj(ns, node);
	root_ns = container_of(ns, struct mlx5_flow_root_namespace, ns);
	mutex_destroy(&root_ns->chain_lock);
	kfree(node);
}

static struct mlx5_flow_root_namespace
*create_root_ns(struct mlx5_flow_steering *steering,
		enum fs_flow_table_type table_type)
{
	const struct mlx5_flow_cmds *cmds = mlx5_fs_cmd_get_default(table_type);
	struct mlx5_flow_root_namespace *root_ns;
	struct mlx5_flow_namespace *ns;

	if (mlx5_accel_ipsec_device_caps(steering->dev) & MLX5_ACCEL_IPSEC_CAP_DEVICE &&
	    (table_type == FS_FT_NIC_RX || table_type == FS_FT_NIC_TX))
		cmds = mlx5_fs_cmd_get_default_ipsec_fpga_cmds(table_type);

	/* Create the root namespace */
	root_ns = kzalloc(sizeof(*root_ns), GFP_KERNEL);
	if (!root_ns)
		return NULL;

	root_ns->dev = steering->dev;
	root_ns->table_type = table_type;
	root_ns->cmds = cmds;

	INIT_LIST_HEAD(&root_ns->underlay_qpns);

	ns = &root_ns->ns;
	fs_init_namespace(ns);
	mutex_init(&root_ns->chain_lock);
	tree_init_node(&ns->node, NULL, del_sw_root_ns);
	tree_add_node(&ns->node, NULL);

	return root_ns;
}

static void set_prio_attrs_in_prio(struct fs_prio *prio, int acc_level);

static int set_prio_attrs_in_ns(struct mlx5_flow_namespace *ns, int acc_level)
{
	struct fs_prio *prio;

	fs_for_each_prio(prio, ns) {
		 /* This updates prio start_level and num_levels */
		set_prio_attrs_in_prio(prio, acc_level);
		acc_level += prio->num_levels;
	}
	return acc_level;
}

static void set_prio_attrs_in_prio(struct fs_prio *prio, int acc_level)
{
	struct mlx5_flow_namespace *ns;
	int acc_level_ns = acc_level;

	prio->start_level = acc_level;
	fs_for_each_ns(ns, prio) {
		/* This updates start_level and num_levels of ns's priority descendants */
		acc_level_ns = set_prio_attrs_in_ns(ns, acc_level);

		/* If this a prio with chains, and we can jump from one chain
		 * (namepsace) to another, so we accumulate the levels
		 */
		if (prio->node.type == FS_TYPE_PRIO_CHAINS)
			acc_level = acc_level_ns;
	}

	if (!prio->num_levels)
		prio->num_levels = acc_level_ns - prio->start_level;
	WARN_ON(prio->num_levels < acc_level_ns - prio->start_level);
}

static void set_prio_attrs(struct mlx5_flow_root_namespace *root_ns)
{
	struct mlx5_flow_namespace *ns = &root_ns->ns;
	struct fs_prio *prio;
	int start_level = 0;

	fs_for_each_prio(prio, ns) {
		set_prio_attrs_in_prio(prio, start_level);
		start_level += prio->num_levels;
	}
}

#define ANCHOR_PRIO 0
#define ANCHOR_SIZE 1
#define ANCHOR_LEVEL 0
static int create_anchor_flow_table(struct mlx5_flow_steering *steering)
{
	struct mlx5_flow_namespace *ns = NULL;
	struct mlx5_flow_table_attr ft_attr = {};
	struct mlx5_flow_table *ft;

	ns = mlx5_get_flow_namespace(steering->dev, MLX5_FLOW_NAMESPACE_ANCHOR);
	if (WARN_ON(!ns))
		return -EINVAL;

	ft_attr.max_fte = ANCHOR_SIZE;
	ft_attr.level   = ANCHOR_LEVEL;
	ft_attr.prio    = ANCHOR_PRIO;

	ft = mlx5_create_flow_table(ns, &ft_attr);
	if (IS_ERR(ft)) {
		mlx5_core_err(steering->dev, "Failed to create last anchor flow table");
		return PTR_ERR(ft);
	}
	return 0;
}

static int init_root_ns(struct mlx5_flow_steering *steering)
{
	int err;

	steering->root_ns = create_root_ns(steering, FS_FT_NIC_RX);
	if (!steering->root_ns)
		return -ENOMEM;

	err = init_root_tree(steering, &root_fs, &steering->root_ns->ns.node);
	if (err)
		goto out_err;

	set_prio_attrs(steering->root_ns);
	err = create_anchor_flow_table(steering);
	if (err)
		goto out_err;

	return 0;

out_err:
	cleanup_root_ns(steering->root_ns);
	steering->root_ns = NULL;
	return err;
}

static void clean_tree(struct fs_node *node)
{
	if (node) {
		struct fs_node *iter;
		struct fs_node *temp;

		tree_get_node(node);
		list_for_each_entry_safe(iter, temp, &node->children, list)
			clean_tree(iter);
		tree_put_node(node, false);
		tree_remove_node(node, false);
	}
}

static void cleanup_root_ns(struct mlx5_flow_root_namespace *root_ns)
{
	if (!root_ns)
		return;

	clean_tree(&root_ns->ns.node);
}

static void cleanup_egress_acls_root_ns(struct mlx5_core_dev *dev)
{
	struct mlx5_flow_steering *steering = dev->priv.steering;
	int i;

	if (!steering->esw_egress_root_ns)
		return;

	for (i = 0; i < mlx5_eswitch_get_total_vports(dev); i++)
		cleanup_root_ns(steering->esw_egress_root_ns[i]);

	kfree(steering->esw_egress_root_ns);
	steering->esw_egress_root_ns = NULL;
}

static void cleanup_ingress_acls_root_ns(struct mlx5_core_dev *dev)
{
	struct mlx5_flow_steering *steering = dev->priv.steering;
	int i;

	if (!steering->esw_ingress_root_ns)
		return;

	for (i = 0; i < mlx5_eswitch_get_total_vports(dev); i++)
		cleanup_root_ns(steering->esw_ingress_root_ns[i]);

	kfree(steering->esw_ingress_root_ns);
	steering->esw_ingress_root_ns = NULL;
}

void mlx5_cleanup_fs(struct mlx5_core_dev *dev)
{
	struct mlx5_flow_steering *steering = dev->priv.steering;

	cleanup_root_ns(steering->root_ns);
	cleanup_egress_acls_root_ns(dev);
	cleanup_ingress_acls_root_ns(dev);
	cleanup_root_ns(steering->fdb_root_ns);
	steering->fdb_root_ns = NULL;
	kfree(steering->fdb_sub_ns);
	steering->fdb_sub_ns = NULL;
	cleanup_root_ns(steering->sniffer_rx_root_ns);
	cleanup_root_ns(steering->sniffer_tx_root_ns);
	cleanup_root_ns(steering->rdma_rx_root_ns);
	cleanup_root_ns(steering->rdma_tx_root_ns);
	cleanup_root_ns(steering->egress_root_ns);
	mlx5_cleanup_fc_stats(dev);
	kmem_cache_destroy(steering->ftes_cache);
	kmem_cache_destroy(steering->fgs_cache);
	kfree(steering);
}

static int init_sniffer_tx_root_ns(struct mlx5_flow_steering *steering)
{
	struct fs_prio *prio;

	steering->sniffer_tx_root_ns = create_root_ns(steering, FS_FT_SNIFFER_TX);
	if (!steering->sniffer_tx_root_ns)
		return -ENOMEM;

	/* Create single prio */
	prio = fs_create_prio(&steering->sniffer_tx_root_ns->ns, 0, 1);
	return PTR_ERR_OR_ZERO(prio);
}

static int init_sniffer_rx_root_ns(struct mlx5_flow_steering *steering)
{
	struct fs_prio *prio;

	steering->sniffer_rx_root_ns = create_root_ns(steering, FS_FT_SNIFFER_RX);
	if (!steering->sniffer_rx_root_ns)
		return -ENOMEM;

	/* Create single prio */
	prio = fs_create_prio(&steering->sniffer_rx_root_ns->ns, 0, 1);
	return PTR_ERR_OR_ZERO(prio);
}

static int init_rdma_rx_root_ns(struct mlx5_flow_steering *steering)
{
	int err;

	steering->rdma_rx_root_ns = create_root_ns(steering, FS_FT_RDMA_RX);
	if (!steering->rdma_rx_root_ns)
		return -ENOMEM;

	err = init_root_tree(steering, &rdma_rx_root_fs,
			     &steering->rdma_rx_root_ns->ns.node);
	if (err)
		goto out_err;

	set_prio_attrs(steering->rdma_rx_root_ns);

	return 0;

out_err:
	cleanup_root_ns(steering->rdma_rx_root_ns);
	steering->rdma_rx_root_ns = NULL;
	return err;
}

static int init_rdma_tx_root_ns(struct mlx5_flow_steering *steering)
{
	int err;

	steering->rdma_tx_root_ns = create_root_ns(steering, FS_FT_RDMA_TX);
	if (!steering->rdma_tx_root_ns)
		return -ENOMEM;

	err = init_root_tree(steering, &rdma_tx_root_fs,
			     &steering->rdma_tx_root_ns->ns.node);
	if (err)
		goto out_err;

	set_prio_attrs(steering->rdma_tx_root_ns);

	return 0;

out_err:
	cleanup_root_ns(steering->rdma_tx_root_ns);
	steering->rdma_tx_root_ns = NULL;
	return err;
}

/* FT and tc chains are stored in the same array so we can re-use the
 * mlx5_get_fdb_sub_ns() and tc api for FT chains.
 * When creating a new ns for each chain store it in the first available slot.
 * Assume tc chains are created and stored first and only then the FT chain.
 */
static void store_fdb_sub_ns_prio_chain(struct mlx5_flow_steering *steering,
					struct mlx5_flow_namespace *ns)
{
	int chain = 0;

	while (steering->fdb_sub_ns[chain])
		++chain;

	steering->fdb_sub_ns[chain] = ns;
}

static int create_fdb_sub_ns_prio_chain(struct mlx5_flow_steering *steering,
					struct fs_prio *maj_prio)
{
	struct mlx5_flow_namespace *ns;
	struct fs_prio *min_prio;
	int prio;

	ns = fs_create_namespace(maj_prio, MLX5_FLOW_TABLE_MISS_ACTION_DEF);
	if (IS_ERR(ns))
		return PTR_ERR(ns);

	for (prio = 0; prio < FDB_TC_MAX_PRIO; prio++) {
		min_prio = fs_create_prio(ns, prio, FDB_TC_LEVELS_PER_PRIO);
		if (IS_ERR(min_prio))
			return PTR_ERR(min_prio);
	}

	store_fdb_sub_ns_prio_chain(steering, ns);

	return 0;
}

static int create_fdb_chains(struct mlx5_flow_steering *steering,
			     int fs_prio,
			     int chains)
{
	struct fs_prio *maj_prio;
	int levels;
	int chain;
	int err;

	levels = FDB_TC_LEVELS_PER_PRIO * FDB_TC_MAX_PRIO * chains;
	maj_prio = fs_create_prio_chained(&steering->fdb_root_ns->ns,
					  fs_prio,
					  levels);
	if (IS_ERR(maj_prio))
		return PTR_ERR(maj_prio);

	for (chain = 0; chain < chains; chain++) {
		err = create_fdb_sub_ns_prio_chain(steering, maj_prio);
		if (err)
			return err;
	}

	return 0;
}

static int create_fdb_fast_path(struct mlx5_flow_steering *steering)
{
	int err;

	steering->fdb_sub_ns = kcalloc(FDB_NUM_CHAINS,
				       sizeof(*steering->fdb_sub_ns),
				       GFP_KERNEL);
	if (!steering->fdb_sub_ns)
		return -ENOMEM;

	err = create_fdb_chains(steering, FDB_TC_OFFLOAD, FDB_TC_MAX_CHAIN + 1);
	if (err)
		return err;

	err = create_fdb_chains(steering, FDB_FT_OFFLOAD, 1);
	if (err)
		return err;

	return 0;
}

static int init_fdb_root_ns(struct mlx5_flow_steering *steering)
{
	struct fs_prio *maj_prio;
	int err;

	steering->fdb_root_ns = create_root_ns(steering, FS_FT_FDB);
	if (!steering->fdb_root_ns)
		return -ENOMEM;

	maj_prio = fs_create_prio(&steering->fdb_root_ns->ns, FDB_BYPASS_PATH,
				  1);
	if (IS_ERR(maj_prio)) {
		err = PTR_ERR(maj_prio);
		goto out_err;
	}
	err = create_fdb_fast_path(steering);
	if (err)
		goto out_err;

	maj_prio = fs_create_prio(&steering->fdb_root_ns->ns, FDB_SLOW_PATH, 1);
	if (IS_ERR(maj_prio)) {
		err = PTR_ERR(maj_prio);
		goto out_err;
	}

	/* We put this priority last, knowing that nothing will get here
	 * unless explicitly forwarded to. This is possible because the
	 * slow path tables have catch all rules and nothing gets passed
	 * those tables.
	 */
	maj_prio = fs_create_prio(&steering->fdb_root_ns->ns, FDB_PER_VPORT, 1);
	if (IS_ERR(maj_prio)) {
		err = PTR_ERR(maj_prio);
		goto out_err;
	}

	set_prio_attrs(steering->fdb_root_ns);
	return 0;

out_err:
	cleanup_root_ns(steering->fdb_root_ns);
	kfree(steering->fdb_sub_ns);
	steering->fdb_sub_ns = NULL;
	steering->fdb_root_ns = NULL;
	return err;
}

static int init_egress_acl_root_ns(struct mlx5_flow_steering *steering, int vport)
{
	struct fs_prio *prio;

	steering->esw_egress_root_ns[vport] = create_root_ns(steering, FS_FT_ESW_EGRESS_ACL);
	if (!steering->esw_egress_root_ns[vport])
		return -ENOMEM;

	/* create 1 prio*/
	prio = fs_create_prio(&steering->esw_egress_root_ns[vport]->ns, 0, 1);
	return PTR_ERR_OR_ZERO(prio);
}

static int init_ingress_acl_root_ns(struct mlx5_flow_steering *steering, int vport)
{
	struct fs_prio *prio;

	steering->esw_ingress_root_ns[vport] = create_root_ns(steering, FS_FT_ESW_INGRESS_ACL);
	if (!steering->esw_ingress_root_ns[vport])
		return -ENOMEM;

	/* create 1 prio*/
	prio = fs_create_prio(&steering->esw_ingress_root_ns[vport]->ns, 0, 1);
	return PTR_ERR_OR_ZERO(prio);
}

static int init_egress_acls_root_ns(struct mlx5_core_dev *dev)
{
	struct mlx5_flow_steering *steering = dev->priv.steering;
	int total_vports = mlx5_eswitch_get_total_vports(dev);
	int err;
	int i;

	steering->esw_egress_root_ns =
			kcalloc(total_vports,
				sizeof(*steering->esw_egress_root_ns),
				GFP_KERNEL);
	if (!steering->esw_egress_root_ns)
		return -ENOMEM;

	for (i = 0; i < total_vports; i++) {
		err = init_egress_acl_root_ns(steering, i);
		if (err)
			goto cleanup_root_ns;
	}

	return 0;

cleanup_root_ns:
	for (i--; i >= 0; i--)
		cleanup_root_ns(steering->esw_egress_root_ns[i]);
	kfree(steering->esw_egress_root_ns);
	steering->esw_egress_root_ns = NULL;
	return err;
}

static int init_ingress_acls_root_ns(struct mlx5_core_dev *dev)
{
	struct mlx5_flow_steering *steering = dev->priv.steering;
	int total_vports = mlx5_eswitch_get_total_vports(dev);
	int err;
	int i;

	steering->esw_ingress_root_ns =
			kcalloc(total_vports,
				sizeof(*steering->esw_ingress_root_ns),
				GFP_KERNEL);
	if (!steering->esw_ingress_root_ns)
		return -ENOMEM;

	for (i = 0; i < total_vports; i++) {
		err = init_ingress_acl_root_ns(steering, i);
		if (err)
			goto cleanup_root_ns;
	}

	return 0;

cleanup_root_ns:
	for (i--; i >= 0; i--)
		cleanup_root_ns(steering->esw_ingress_root_ns[i]);
	kfree(steering->esw_ingress_root_ns);
	steering->esw_ingress_root_ns = NULL;
	return err;
}

static int init_egress_root_ns(struct mlx5_flow_steering *steering)
{
	int err;

	steering->egress_root_ns = create_root_ns(steering,
						  FS_FT_NIC_TX);
	if (!steering->egress_root_ns)
		return -ENOMEM;

	err = init_root_tree(steering, &egress_root_fs,
			     &steering->egress_root_ns->ns.node);
	if (err)
		goto cleanup;
	set_prio_attrs(steering->egress_root_ns);
	return 0;
cleanup:
	cleanup_root_ns(steering->egress_root_ns);
	steering->egress_root_ns = NULL;
	return err;
}

int mlx5_init_fs(struct mlx5_core_dev *dev)
{
	struct mlx5_flow_steering *steering;
	int err = 0;

	err = mlx5_init_fc_stats(dev);
	if (err)
		return err;

	steering = kzalloc(sizeof(*steering), GFP_KERNEL);
	if (!steering)
		return -ENOMEM;
	steering->dev = dev;
	dev->priv.steering = steering;

	steering->fgs_cache = kmem_cache_create("mlx5_fs_fgs",
						sizeof(struct mlx5_flow_group), 0,
						0, NULL);
	steering->ftes_cache = kmem_cache_create("mlx5_fs_ftes", sizeof(struct fs_fte), 0,
						 0, NULL);
	if (!steering->ftes_cache || !steering->fgs_cache) {
		err = -ENOMEM;
		goto err;
	}

	if ((((MLX5_CAP_GEN(dev, port_type) == MLX5_CAP_PORT_TYPE_ETH) &&
	      (MLX5_CAP_GEN(dev, nic_flow_table))) ||
	     ((MLX5_CAP_GEN(dev, port_type) == MLX5_CAP_PORT_TYPE_IB) &&
	      MLX5_CAP_GEN(dev, ipoib_enhanced_offloads))) &&
	    MLX5_CAP_FLOWTABLE_NIC_RX(dev, ft_support)) {
		err = init_root_ns(steering);
		if (err)
			goto err;
	}

	if (MLX5_ESWITCH_MANAGER(dev)) {
		if (MLX5_CAP_ESW_FLOWTABLE_FDB(dev, ft_support)) {
			err = init_fdb_root_ns(steering);
			if (err)
				goto err;
		}
		if (MLX5_CAP_ESW_EGRESS_ACL(dev, ft_support)) {
			err = init_egress_acls_root_ns(dev);
			if (err)
				goto err;
		}
		if (MLX5_CAP_ESW_INGRESS_ACL(dev, ft_support)) {
			err = init_ingress_acls_root_ns(dev);
			if (err)
				goto err;
		}
	}

	if (MLX5_CAP_FLOWTABLE_SNIFFER_RX(dev, ft_support)) {
		err = init_sniffer_rx_root_ns(steering);
		if (err)
			goto err;
	}

	if (MLX5_CAP_FLOWTABLE_SNIFFER_TX(dev, ft_support)) {
		err = init_sniffer_tx_root_ns(steering);
		if (err)
			goto err;
	}

	if (MLX5_CAP_FLOWTABLE_RDMA_RX(dev, ft_support) &&
	    MLX5_CAP_FLOWTABLE_RDMA_RX(dev, table_miss_action_domain)) {
		err = init_rdma_rx_root_ns(steering);
		if (err)
			goto err;
	}

	if (MLX5_CAP_FLOWTABLE_RDMA_TX(dev, ft_support)) {
		err = init_rdma_tx_root_ns(steering);
		if (err)
			goto err;
	}

	if (MLX5_IPSEC_DEV(dev) || MLX5_CAP_FLOWTABLE_NIC_TX(dev, ft_support)) {
		err = init_egress_root_ns(steering);
		if (err)
			goto err;
	}

	return 0;
err:
	mlx5_cleanup_fs(dev);
	return err;
}

int mlx5_fs_add_rx_underlay_qpn(struct mlx5_core_dev *dev, u32 underlay_qpn)
{
	struct mlx5_flow_root_namespace *root = dev->priv.steering->root_ns;
	struct mlx5_ft_underlay_qp *new_uqp;
	int err = 0;

	new_uqp = kzalloc(sizeof(*new_uqp), GFP_KERNEL);
	if (!new_uqp)
		return -ENOMEM;

	mutex_lock(&root->chain_lock);

	if (!root->root_ft) {
		err = -EINVAL;
		goto update_ft_fail;
	}

	err = root->cmds->update_root_ft(root, root->root_ft, underlay_qpn,
					 false);
	if (err) {
		mlx5_core_warn(dev, "Failed adding underlay QPN (%u) to root FT err(%d)\n",
			       underlay_qpn, err);
		goto update_ft_fail;
	}

	new_uqp->qpn = underlay_qpn;
	list_add_tail(&new_uqp->list, &root->underlay_qpns);

	mutex_unlock(&root->chain_lock);

	return 0;

update_ft_fail:
	mutex_unlock(&root->chain_lock);
	kfree(new_uqp);
	return err;
}
EXPORT_SYMBOL(mlx5_fs_add_rx_underlay_qpn);

int mlx5_fs_remove_rx_underlay_qpn(struct mlx5_core_dev *dev, u32 underlay_qpn)
{
	struct mlx5_flow_root_namespace *root = dev->priv.steering->root_ns;
	struct mlx5_ft_underlay_qp *uqp;
	bool found = false;
	int err = 0;

	mutex_lock(&root->chain_lock);
	list_for_each_entry(uqp, &root->underlay_qpns, list) {
		if (uqp->qpn == underlay_qpn) {
			found = true;
			break;
		}
	}

	if (!found) {
		mlx5_core_warn(dev, "Failed finding underlay qp (%u) in qpn list\n",
			       underlay_qpn);
		err = -EINVAL;
		goto out;
	}

	err = root->cmds->update_root_ft(root, root->root_ft, underlay_qpn,
					 true);
	if (err)
		mlx5_core_warn(dev, "Failed removing underlay QPN (%u) from root FT err(%d)\n",
			       underlay_qpn, err);

	list_del(&uqp->list);
	mutex_unlock(&root->chain_lock);
	kfree(uqp);

	return 0;

out:
	mutex_unlock(&root->chain_lock);
	return err;
}
EXPORT_SYMBOL(mlx5_fs_remove_rx_underlay_qpn);

static struct mlx5_flow_root_namespace
*get_root_namespace(struct mlx5_core_dev *dev, enum mlx5_flow_namespace_type ns_type)
{
	struct mlx5_flow_namespace *ns;

	if (ns_type == MLX5_FLOW_NAMESPACE_ESW_EGRESS ||
	    ns_type == MLX5_FLOW_NAMESPACE_ESW_INGRESS)
		ns = mlx5_get_flow_vport_acl_namespace(dev, ns_type, 0);
	else
		ns = mlx5_get_flow_namespace(dev, ns_type);
	if (!ns)
		return NULL;

	return find_root(&ns->node);
}

struct mlx5_modify_hdr *mlx5_modify_header_alloc(struct mlx5_core_dev *dev,
						 u8 ns_type, u8 num_actions,
						 void *modify_actions)
{
	struct mlx5_flow_root_namespace *root;
	struct mlx5_modify_hdr *modify_hdr;
	int err;

	root = get_root_namespace(dev, ns_type);
	if (!root)
		return ERR_PTR(-EOPNOTSUPP);

	modify_hdr = kzalloc(sizeof(*modify_hdr), GFP_KERNEL);
	if (!modify_hdr)
		return ERR_PTR(-ENOMEM);

	modify_hdr->ns_type = ns_type;
	err = root->cmds->modify_header_alloc(root, ns_type, num_actions,
					      modify_actions, modify_hdr);
	if (err) {
		kfree(modify_hdr);
		return ERR_PTR(err);
	}

	return modify_hdr;
}
EXPORT_SYMBOL(mlx5_modify_header_alloc);

void mlx5_modify_header_dealloc(struct mlx5_core_dev *dev,
				struct mlx5_modify_hdr *modify_hdr)
{
	struct mlx5_flow_root_namespace *root;

	root = get_root_namespace(dev, modify_hdr->ns_type);
	if (WARN_ON(!root))
		return;
	root->cmds->modify_header_dealloc(root, modify_hdr);
	kfree(modify_hdr);
}
EXPORT_SYMBOL(mlx5_modify_header_dealloc);

struct mlx5_pkt_reformat *mlx5_packet_reformat_alloc(struct mlx5_core_dev *dev,
						     int reformat_type,
						     size_t size,
						     void *reformat_data,
						     enum mlx5_flow_namespace_type ns_type)
{
	struct mlx5_pkt_reformat *pkt_reformat;
	struct mlx5_flow_root_namespace *root;
	int err;

	root = get_root_namespace(dev, ns_type);
	if (!root)
		return ERR_PTR(-EOPNOTSUPP);

	pkt_reformat = kzalloc(sizeof(*pkt_reformat), GFP_KERNEL);
	if (!pkt_reformat)
		return ERR_PTR(-ENOMEM);

	pkt_reformat->ns_type = ns_type;
	pkt_reformat->reformat_type = reformat_type;
	err = root->cmds->packet_reformat_alloc(root, reformat_type, size,
						reformat_data, ns_type,
						pkt_reformat);
	if (err) {
		kfree(pkt_reformat);
		return ERR_PTR(err);
	}

	return pkt_reformat;
}
EXPORT_SYMBOL(mlx5_packet_reformat_alloc);

void mlx5_packet_reformat_dealloc(struct mlx5_core_dev *dev,
				  struct mlx5_pkt_reformat *pkt_reformat)
{
	struct mlx5_flow_root_namespace *root;

	root = get_root_namespace(dev, pkt_reformat->ns_type);
	if (WARN_ON(!root))
		return;
	root->cmds->packet_reformat_dealloc(root, pkt_reformat);
	kfree(pkt_reformat);
}
EXPORT_SYMBOL(mlx5_packet_reformat_dealloc);

int mlx5_flow_namespace_set_peer(struct mlx5_flow_root_namespace *ns,
				 struct mlx5_flow_root_namespace *peer_ns)
{
	if (peer_ns && ns->mode != peer_ns->mode) {
		mlx5_core_err(ns->dev,
			      "Can't peer namespace of different steering mode\n");
		return -EINVAL;
	}

	return ns->cmds->set_peer(ns, peer_ns);
}

/* This function should be called only at init stage of the namespace.
 * It is not safe to call this function while steering operations
 * are executed in the namespace.
 */
int mlx5_flow_namespace_set_mode(struct mlx5_flow_namespace *ns,
				 enum mlx5_flow_steering_mode mode)
{
	struct mlx5_flow_root_namespace *root;
	const struct mlx5_flow_cmds *cmds;
	int err;

	root = find_root(&ns->node);
	if (&root->ns != ns)
	/* Can't set cmds to non root namespace */
		return -EINVAL;

	if (root->table_type != FS_FT_FDB)
		return -EOPNOTSUPP;

	if (root->mode == mode)
		return 0;

	if (mode == MLX5_FLOW_STEERING_MODE_SMFS)
		cmds = mlx5_fs_cmd_get_dr_cmds();
	else
		cmds = mlx5_fs_cmd_get_fw_cmds();
	if (!cmds)
		return -EOPNOTSUPP;

	err = cmds->create_ns(root);
	if (err) {
		mlx5_core_err(root->dev, "Failed to create flow namespace (%d)\n",
			      err);
		return err;
	}

	root->cmds->destroy_ns(root);
	root->cmds = cmds;
	root->mode = mode;

	return 0;
}<|MERGE_RESOLUTION|>--- conflicted
+++ resolved
@@ -1595,35 +1595,15 @@
 	struct mlx5_flow_group *g;
 };
 
-<<<<<<< HEAD
-struct match_list_head {
-	struct list_head  list;
-	struct match_list first;
-};
-
-static void free_match_list(struct match_list_head *head, bool ft_locked)
-=======
 static void free_match_list(struct match_list *head, bool ft_locked)
->>>>>>> 04d5ce62
 {
 	struct match_list *iter, *match_tmp;
 
-<<<<<<< HEAD
-		list_del(&head->first.list);
-		tree_put_node(&head->first.g->node, ft_locked);
-		list_for_each_entry_safe(iter, match_tmp, &head->list,
-					 list) {
-			tree_put_node(&iter->g->node, ft_locked);
-			list_del(&iter->list);
-			kfree(iter);
-		}
-=======
 	list_for_each_entry_safe(iter, match_tmp, &head->list,
 				 list) {
 		tree_put_node(&iter->g->node, ft_locked);
 		list_del(&iter->list);
 		kfree(iter);
->>>>>>> 04d5ce62
 	}
 }
 
