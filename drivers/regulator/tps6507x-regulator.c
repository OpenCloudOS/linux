--- conflicted
+++ resolved
@@ -406,15 +406,9 @@
 	for (i = 0; i < TPS6507X_NUM_REGULATOR; i++, info++) {
 		/* Register the regulators */
 		tps->info[i] = info;
-<<<<<<< HEAD
-		if (init_data && init_data->driver_data) {
-			struct tps6507x_reg_platform_data *data =
-					init_data->driver_data;
-=======
 		if (init_data && init_data[i].driver_data) {
 			struct tps6507x_reg_platform_data *data =
 					init_data[i].driver_data;
->>>>>>> 4b972a01
 			info->defdcdc_default = data->defdcdc_default;
 		}
 
