--- conflicted
+++ resolved
@@ -323,16 +323,9 @@
 }
 
 pub(crate) fn handle_ept_misconfig(exit_info: &ExitInfo, vcpu: &VcpuWrapper) -> Result<u64> {
-<<<<<<< HEAD
-    pr_debug!("Enter handle EPT misconfiguration\n");
-
-    let mut error_code: u64 = 0;
-    let gpa = vmcs_read64(VmcsField::GUEST_PHYSICAL_ADDRESS);
-=======
     pr_info!("Enter handle EPT misconfiguration\n");
     // let mut error_code: u64 = 0;
     let _gpa = vmcs_read64(VmcsField::GUEST_PHYSICAL_ADDRESS);
->>>>>>> 70566e34
     exit_info.next_rip();
     Ok(0)
 }
