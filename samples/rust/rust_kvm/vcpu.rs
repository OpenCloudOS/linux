// SPDX-License-Identifier: GPL-2.0
use super::GuestWrapper;
use crate::exit::*;
use crate::mmu::*;
use crate::vmcs::*;
use crate::vmstat::*;
use crate::{rkvm_debug, DEBUG_ON};
use core::arch::global_asm;
use core::pin::Pin;
use kernel::bindings;
use kernel::c_types::c_void;
use kernel::pages::Pages;
use kernel::prelude::*;
use kernel::sync::{Mutex, Ref, UniqueRef};
use kernel::{Result, PAGE_SIZE};

#[repr(C)]
#[allow(dead_code)]
pub(crate) struct RkvmRegs {
    /* out (KVM_GET_REGS) / in (KVM_SET_REGS) */
    pub(crate) rax: u64,
    pub(crate) rbx: u64,
    pub(crate) rcx: u64,
    pub(crate) rdx: u64,
    pub(crate) rsi: u64,
    pub(crate) rdi: u64,
    pub(crate) rsp: u64,
    pub(crate) rbp: u64,
    pub(crate) r8: u64,
    pub(crate) r9: u64,
    pub(crate) r10: u64,
    pub(crate) r11: u64,
    pub(crate) r12: u64,
    pub(crate) r13: u64,
    pub(crate) r14: u64,
    pub(crate) r15: u64,
    pub(crate) rip: u64,
    pub(crate) rflags: u64,
}

#[repr(C)]
#[allow(dead_code)]
pub(crate) struct RkvmSegment {
    pub(crate) base: u64,
    pub(crate) limit: u32,
    pub(crate) selector: u16,
    pub(crate) rtype: u8,
    pub(crate) present: u8,
    /* dpl, db, s, l, g, avl, unusable,padding*/
    pub(crate) padding: u64,
}

impl RkvmSegment {
    pub(crate) fn new() -> Self {
        Self {
            base: 0,
            limit: 0,
            selector: 0,
            rtype: 0,
            present: 0,
            padding: 0,
        }
    }
}

#[repr(C)]
#[allow(dead_code)]
pub(crate) struct RkvmDtable {
    pub(crate) base: u64,
    pub(crate) limit: u16,
    pub(crate) padding: [u16; 3],
}

impl RkvmDtable {
    pub(crate) fn new() -> Self {
        Self {
            base: 0,
            limit: 0,
            padding: [0, 0, 0],
        }
    }
}

#[repr(C)]
#[allow(dead_code)]
pub(crate) struct RkvmSregs {
    /* out (KVM_GET_SREGS) / in (KVM_SET_SREGS) */
    pub(crate) cs: RkvmSegment,
    pub(crate) ds: RkvmSegment,
    pub(crate) es: RkvmSegment,
    pub(crate) fs: RkvmSegment,
    pub(crate) gs: RkvmSegment,
    pub(crate) ss: RkvmSegment,
    pub(crate) tr: RkvmSegment,
    pub(crate) ldt: RkvmSegment,
    pub(crate) gdt: RkvmDtable,
    pub(crate) idt: RkvmDtable,
    pub(crate) cr0: u64,
    pub(crate) cr2: u64,
    pub(crate) cr3: u64,
    pub(crate) cr4: u64,
    pub(crate) cr8: u64,
    pub(crate) efer: u64,
    pub(crate) apic_base: u64,
    pub(crate) interrupt_bitmap: [u64; 4],
}

impl RkvmSregs {
    pub(crate) fn new() -> Self {
        Self {
            cs: RkvmSegment::new(),
            ds: RkvmSegment::new(),
            es: RkvmSegment::new(),
            fs: RkvmSegment::new(),
            gs: RkvmSegment::new(),
            ss: RkvmSegment::new(),
            tr: RkvmSegment::new(),
            ldt: RkvmSegment::new(),
            gdt: RkvmDtable::new(),
            idt: RkvmDtable::new(),
            cr0: 0,
            cr2: 0,
            cr3: 0,
            cr4: 0,
            cr8: 0,
            efer: 0,
            apic_base: 0,
            interrupt_bitmap: [0, 0, 0, 0],
        }
    }
}

#[repr(C)]
#[allow(dead_code)]
pub(crate) struct Pio {
    pub(crate) direction: u8,
    pub(crate) size: u8,
    pub(crate) port: u16,
    pub(crate) count: u32,
    pub(crate) data_offset: u64,
}

#[repr(C)]
#[allow(dead_code)]
pub(crate) struct RkvmRun {
    /* in */
    pub(crate) runin: u64,
    /* out */
    pub(crate) exit_reason: u32,
    pub(crate) ready_for_interrupt_injection: u8,
    pub(crate) if_flag: u8,
    pub(crate) flags: u16,
    pub(crate) cr8: u64,
    pub(crate) apic_base: u64,
    pub(crate) io: Pio,
}

#[repr(C)]
#[allow(dead_code)]
pub(crate) struct RkvmVmcs {
    pub(crate) revision_id: u32,
    pub(crate) abort: u32,
}

#[allow(dead_code)]
pub(crate) struct RkvmPage<T> {
    pub(crate) rpage: Pages<0>,
    pub(crate) va: u64,
    pub(crate) ptr: *mut T,
}

impl<T> RkvmPage<T> {
    pub(crate) fn new(rpage: Pages<0>) -> Self {
        let va = unsafe { bindings::rkvm_page_address(rpage.pages) };
        let ptr = va as *mut c_void;
        unsafe {
            bindings::memset(ptr, 0, PAGE_SIZE as u64);
        }
        let ptr = va as *mut T; //NonNull::new(va as *mut T).unwrap().as_ptr();

        Self {
            rpage: rpage,
            va: va,
            ptr: ptr,
        }
    }
}

#[allow(dead_code)]
pub(crate) struct Vcpu {
    pub(crate) guest: Ref<GuestWrapper>,
    pub(crate) guest_state: Pin<Box<GuestState>>,
    pub(crate) host_state: Pin<Box<HostState>>,
    // DefMut trait for UniqueRef, List use it
    pub(crate) mmu: UniqueRef<RkvmMmu>,
    pub(crate) run: RkvmPage<RkvmRun>,
    pub(crate) vmcs: RkvmPage<RkvmVmcs>,
    pub(crate) vcpu_id: u32,
    pub(crate) launched: bool,
}

pub(crate) fn alloc_vmcs(revision_id: u32) -> Result<RkvmPage<RkvmVmcs>> {
    let page = Pages::<0>::new();
    let page = match page {
        Ok(page) => page,
        Err(err) => return Err(err),
    };
    let vmcs = RkvmPage::<RkvmVmcs>::new(page);
    //unsafe { (*vmcs.ptr).revision_id = revision_id; }
    let ptr = vmcs.va as *mut u32;
    unsafe {
        *ptr = revision_id;
    }

    rkvm_debug!("Rust kvm: vmcs={:x},revision={:?} \n", vmcs.va, *ptr,);

    Ok(vmcs)
}

fn vmcs_load(va: u64) {
    unsafe {
        let phy = bindings::rkvm_phy_address(va);
        if phy == 0 {
            rkvm_debug!(" vmcs_load failed \n");
        }
        bindings::rkvm_vmcs_load(phy);
    }
}

fn vmcs_clear(va: u64) {
    unsafe {
        let phy = bindings::rkvm_phy_address(va);
        bindings::rkvm_vmcs_clear(phy);
    }
}

pub(crate) struct VcpuWrapper {
    pub(crate) vcpuinner: Mutex<Vcpu>,
}
impl VcpuWrapper {
    pub(crate) fn new(guest: Ref<GuestWrapper>, revision_id: u32) -> Result<Ref<Self>> {
        let state = Pin::from(Box::try_new(GuestState::new())?);
        let host_state = Pin::from(Box::try_new(HostState::new())?);
        // kvm_run
        let page = Pages::<0>::new();
        let run = match page {
            Ok(page) => page,
            Err(err) => return Err(err),
        };
        let run = RkvmPage::<RkvmRun>::new(run);
        // alloc vmcs and init
        let vmcs = alloc_vmcs(revision_id);
        let vmcs = match vmcs {
            Ok(vmcs) => vmcs,
            Err(err) => return Err(err),
        };

        let mmu = RkvmMmu::new();

        let mmu = match mmu {
            Ok(mmu) => mmu,
            Err(err) => return Err(err),
        };

        let mut v = Pin::from(UniqueRef::try_new(Self {
            vcpuinner: unsafe {
                Mutex::new(Vcpu {
                    guest: guest,
                    guest_state: state,
                    host_state: host_state,
                    mmu: mmu,
                    run: run,
                    vmcs: vmcs,
                    vcpu_id: 0,
                    launched: false,
                })
            },
        })?);
        let pinned = unsafe { v.as_mut().map_unchecked_mut(|s| &mut s.vcpuinner) };
        kernel::mutex_init!(pinned, "VcpuWrapper::vcpuinner");

        Ok(v.into())
    }

    pub(crate) fn init(&self, vmcsconf: &mut VmcsConfig) {
        let mut vcpuinner = self.vcpuinner.lock();
        vmcs_clear(vcpuinner.vmcs.va);
        vmcs_load(vcpuinner.vmcs.va);
        vmcsconf.vcpu_vmcs_init();
        vcpuinner.mmu.init_mmu_root();
        let host_rsp = vcpuinner.guest_state.as_ref().get_ref() as *const _ as u64;
        vmcs_write64(VmcsField::HOST_RSP, host_rsp);
    }

    pub(crate) fn get_run(&self) -> u64 {
        self.vcpuinner.lock().run.va
    }

    pub(crate) fn vcpu_exit_handler(&self) -> Result<u64> {
        let exit_info = ExitInfo::from_vmcs();

        match exit_info.exit_reason {
            ExitReason::HLT => return handle_hlt(&exit_info, self),
            ExitReason::IO_INSTRUCTION => return handle_io(&exit_info, self),
            ExitReason::EPT_VIOLATION => return handle_ept_violation(&exit_info, self),
            ExitReason::EPT_MISCONFIGURATION => {
                let vector_info = vmcs_read32(VmcsField::IDT_VECTORING_INFO);
                if vector_info & 0x80000000 != 0 {
                    rkvm_debug!(" EPT_MISCONFIGURATION, vector_info: {:x} \n", vector_info);
                    let vcpuinner = self.vcpuinner.lock();
                    let ptr = (vcpuinner.run.va + 8) as *mut u64;
                    unsafe {
                        (*ptr) = 2;
                    }
                    return Err(Error::EINVAL);
                }
                return handle_ept_misconfig(&exit_info, self);
            }
            ExitReason::EXTERNAL_INTERRUPT => {
                let intr_info = vmcs_read32(VmcsField::IDT_VECTORING_INFO);

                rkvm_debug!(" interrupt: {:x} \n", intr_info);

                return Ok(1);
            }
            _ => {
<<<<<<< HEAD
                rkvm_debug!(" ## exit_reason = {:?} \n", exit_info.exit_reason);
                let vcpuinner = self.vcpuinner.lock();
                let ptr = (vcpuinner.run.va + 8) as *mut u64;
=======
                pr_info!(" vmx exit_reason = {:?} \n", exit_info.exit_reason);
                let mut vcpuinner = self.vcpuinner.lock();
>>>>>>> bf6144c1
                unsafe {
                    (*(vcpuinner.run.ptr)).exit_reason = (RkvmUserExitReason::RKVM_EXIT_INTERNAL_ERROR) as u32;
                }
                return Err(Error::EINVAL);
            }
        };
    }

    pub(crate) fn vcpu_run(&self) -> i64 {
        {
            let mut vcpuinner = self.vcpuinner.lock();
            vmcs_load(vcpuinner.vmcs.va);
            let rip = vmcs_read64(VmcsField::GUEST_RIP);

            rkvm_debug!(
                " vcpu_run state guest rip = {:x}, read guest rip = {:x} \n",
                vcpuinner.guest_state.rip,
                rip,
            );

            vcpuinner.guest_state.rip = rip;
        }
        loop {
            unsafe {
                bindings::rkvm_irq_disable();
            }
            let has_err_;
            {
                let vcpuinner = self.vcpuinner.lock();

                let launched = vcpuinner.guest_state.launched;

                rkvm_debug!(
                    " vmentry: launched = {:?}, guest_rip={:x} \n",
                    launched,
                    vmcs_read64(VmcsField::GUEST_RIP)
                );

                unsafe {
                    has_err_ = _vmx_vcpu_run(&vcpuinner.guest_state);
                }
            }

            rkvm_debug!(
                " vmexit: guest_rip={:x} \n",
                vmcs_read64(VmcsField::GUEST_RIP)
            );

            if has_err_ == 1 {
                unsafe {
                    bindings::rkvm_irq_enable();
                }
                let mut vcpuinner = self.vcpuinner.lock();
                dump_vmcs();

                let host_rsp = vmcs_read64(VmcsField::HOST_RSP);
                unsafe {
<<<<<<< HEAD
                    (*(vcpuinner.run.ptr)).exit_reason = 0xdead;
                }
=======
                    (*(vcpuinner.run.ptr)).exit_reason = (RkvmUserExitReason::RKVM_EXIT_FAIL_ENTRY) as u32;
                } 
>>>>>>> bf6144c1

                let ret = vmcs_read32(VmcsField::VM_INSTRUCTION_ERROR);
                let rflags = unsafe { bindings::rkvm_rflags_read() };

                rkvm_debug!(
                    "run loop after _vmx_vcpu_run, rflags={:x},ret={:x} \n",
                    rflags,
                    ret
                );

                return -1;
            }
            unsafe {
                bindings::rkvm_irq_enable();
            }
            {
                let mut vcpuinner = self.vcpuinner.lock();

                vcpuinner.guest_state.launched = true;
            }
            //match vmexit_handler
            let ret = self.vcpu_exit_handler();

            rkvm_debug!("ret={:?}, after vcpu_exit_handler \n", ret);

            // TODO: according to ret, update run
            match ret {
                Ok(r) => {
                    if r == 0 {
                        return r.try_into().unwrap();
                    }
                }
                Err(_err) => {
                    let mut vcpuinner = self.vcpuinner.lock();
                    rkvm_debug!("  vcpu run failed \n");
                    dump_vmcs();
                    unsafe {
<<<<<<< HEAD
                        (*(vcpuinner.run.ptr)).exit_reason =
                            (RkvmUserExitReason::RKVM_EXIT_FAIL_ENTRY) as u32;
=======
                        (*(vcpuinner.run.ptr)).exit_reason = (RkvmUserExitReason::RKVM_EXIT_INTERNAL_ERROR) as u32;
>>>>>>> bf6144c1
                    }
                    return -1;
                }
            }
        } // loop
    }
    pub(crate) fn set_regs(&self, regs: &RkvmRegs) {
        let mut vcpuinner = self.vcpuinner.lock();
        vmcs_load(vcpuinner.vmcs.va);

        vcpuinner.guest_state.rax = regs.rax;
        vcpuinner.guest_state.rbx = regs.rbx;
        vcpuinner.guest_state.rcx = regs.rcx;
        vcpuinner.guest_state.rdx = regs.rdx;
        vcpuinner.guest_state.rsi = regs.rsi;
        vcpuinner.guest_state.rdi = regs.rdi;
        vcpuinner.guest_state.rsp = regs.rsp;
        vcpuinner.guest_state.rbp = regs.rbp;
        vcpuinner.guest_state.r8 = regs.r8;
        vcpuinner.guest_state.r9 = regs.r9;
        vcpuinner.guest_state.r10 = regs.r10;
        vcpuinner.guest_state.r11 = regs.r11;
        vcpuinner.guest_state.r12 = regs.r12;
        vcpuinner.guest_state.r13 = regs.r13;
        vcpuinner.guest_state.r14 = regs.r14;
        vcpuinner.guest_state.r15 = regs.r15;
        vcpuinner.guest_state.rip = regs.rip;
        vmcs_write64(VmcsField::GUEST_RIP, regs.rip);

        rkvm_debug!(
            " set_regs guest_rip = {:x}, state_rax = {:x}\n",
            regs.rip,
            vcpuinner.guest_state.rax,
        );

        vmcs_write64(VmcsField::GUEST_RFLAGS, regs.rflags);
    }

    pub(crate) fn get_regs(&self, regs: &mut RkvmRegs) {
        let vcpuinner = self.vcpuinner.lock();
        vmcs_load(vcpuinner.vmcs.va);
        //let guest_state = &vcpuinner.guest_state;
        regs.rax = vcpuinner.guest_state.rax;
        regs.rbx = vcpuinner.guest_state.rbx;
        regs.rcx = vcpuinner.guest_state.rcx;
        regs.rdx = vcpuinner.guest_state.rdx;
        regs.rsi = vcpuinner.guest_state.rsi;
        regs.rdi = vcpuinner.guest_state.rdi;
        regs.rsp = vcpuinner.guest_state.rsp;
        regs.rbp = vcpuinner.guest_state.rbp;
        regs.r8 = vcpuinner.guest_state.r8;
        regs.r9 = vcpuinner.guest_state.r9;
        regs.r10 = vcpuinner.guest_state.r10;
        regs.r11 = vcpuinner.guest_state.r11;
        regs.r12 = vcpuinner.guest_state.r12;
        regs.r13 = vcpuinner.guest_state.r13;
        regs.r14 = vcpuinner.guest_state.r14;
        regs.r15 = vcpuinner.guest_state.r15;
        regs.rip = vcpuinner.guest_state.rip;
        regs.rflags = vmcs_read64(VmcsField::GUEST_RFLAGS);
    }

    pub(crate) fn set_sregs(&self, sregs: &RkvmSregs) {
        let vcpuinner = self.vcpuinner.lock();
        vmcs_load(vcpuinner.vmcs.va);
        let base = sregs.cs.base;
        let selector = sregs.cs.selector;
        vmcs_write64(VmcsField::GUEST_CS_BASE, base);
        vmcs_write16(VmcsField::GUEST_CS_SELECTOR, selector);
    }

    pub(crate) fn get_sregs(&self, sregs: &mut RkvmSregs) {
        let vcpuinner = self.vcpuinner.lock();
        vmcs_load(vcpuinner.vmcs.va);
        sregs.cs.base = vmcs_read64(VmcsField::GUEST_CS_BASE);
        sregs.cs.selector = vmcs_read16(VmcsField::GUEST_CS_SELECTOR);
    }
}

impl Drop for VcpuWrapper {
    fn drop(&mut self) {
        rkvm_debug!(" vcpu droped \n");
    }
}

extern "C" {
    fn _vmx_vcpu_run(guest_state: &GuestState) -> u32;
}

global_asm!(
    "
.global _vmx_vcpu_run
_vmx_vcpu_run:
    push   rbp
    mov    rbp,rsp
    push   r15
    push   r14
    push   r13
    push   r12
    push   rbx
    
    mov     [rdi], rsp
    mov     rsp, rdi

    add     rsp, 8
    pop     rax
    pop     rcx
    pop     rdx
    pop     rbx
    add     rsp, 8 // skip rsp
    pop     rbp
    pop     rsi
    pop     rdi
    pop     r8
    pop     r9
    pop     r10
    pop     r11
    pop     r12
    pop     r13
    pop     r14
    pop     r15

    cmp     byte ptr [rsp], 0
    je 3f
    vmresume
    jmp 4f
3:  vmlaunch

4:
    // We will only be here if vmlaunch or vmresume failed.
    // Restore host callee, RSP and return address.
    mov     rsp, [rsp - 17*8]
    pop     rbx
    pop     r12
    pop     r13
    pop     r14
    pop     r15
    pop     rbp

    // return true
    mov     eax, 1
    ret
"
);<|MERGE_RESOLUTION|>--- conflicted
+++ resolved
@@ -324,14 +324,8 @@
                 return Ok(1);
             }
             _ => {
-<<<<<<< HEAD
-                rkvm_debug!(" ## exit_reason = {:?} \n", exit_info.exit_reason);
-                let vcpuinner = self.vcpuinner.lock();
-                let ptr = (vcpuinner.run.va + 8) as *mut u64;
-=======
                 pr_info!(" vmx exit_reason = {:?} \n", exit_info.exit_reason);
                 let mut vcpuinner = self.vcpuinner.lock();
->>>>>>> bf6144c1
                 unsafe {
                     (*(vcpuinner.run.ptr)).exit_reason = (RkvmUserExitReason::RKVM_EXIT_INTERNAL_ERROR) as u32;
                 }
@@ -389,13 +383,8 @@
 
                 let host_rsp = vmcs_read64(VmcsField::HOST_RSP);
                 unsafe {
-<<<<<<< HEAD
-                    (*(vcpuinner.run.ptr)).exit_reason = 0xdead;
-                }
-=======
                     (*(vcpuinner.run.ptr)).exit_reason = (RkvmUserExitReason::RKVM_EXIT_FAIL_ENTRY) as u32;
                 } 
->>>>>>> bf6144c1
 
                 let ret = vmcs_read32(VmcsField::VM_INSTRUCTION_ERROR);
                 let rflags = unsafe { bindings::rkvm_rflags_read() };
@@ -433,12 +422,7 @@
                     rkvm_debug!("  vcpu run failed \n");
                     dump_vmcs();
                     unsafe {
-<<<<<<< HEAD
-                        (*(vcpuinner.run.ptr)).exit_reason =
-                            (RkvmUserExitReason::RKVM_EXIT_FAIL_ENTRY) as u32;
-=======
                         (*(vcpuinner.run.ptr)).exit_reason = (RkvmUserExitReason::RKVM_EXIT_INTERNAL_ERROR) as u32;
->>>>>>> bf6144c1
                     }
                     return -1;
                 }
