// SPDX-License-Identifier: GPL-2.0

//! Tasks (threads and processes).
//!
//! C header: [`include/linux/sched.h`](../../../../include/linux/sched.h).

use crate::bindings;
use core::{marker::PhantomData, mem::ManuallyDrop, ops::Deref};

/// Wraps the kernel's `struct task_struct`.
///
/// # Invariants
///
/// The pointer `Task::ptr` is non-null and valid. Its reference count is also non-zero.
///
/// # Examples
///
/// The following is an example of getting the PID of the current thread with zero additional cost
/// when compared to the C version:
///
/// ```
/// # use kernel::prelude::*;
/// use kernel::task::Task;
///
/// # fn test() {
/// Task::current().pid();
/// # }
/// ```
///
/// Getting the PID of the current process, also zero additional cost:
///
/// ```
/// # use kernel::prelude::*;
/// use kernel::task::Task;
///
/// # fn test() {
/// Task::current().group_leader().pid();
/// # }
/// ```
///
/// Getting the current task and storing it in some struct. The reference count is automatically
/// incremented when creating `State` and decremented when it is dropped:
///
/// ```
/// # use kernel::prelude::*;
/// use kernel::task::Task;
///
/// struct State {
///     creator: Task,
///     index: u32,
/// }
///
/// impl State {
///     fn new() -> Self {
///         Self {
///             creator: Task::current().clone(),
///             index: 0,
///         }
///     }
/// }
/// ```
pub struct Task {
    pub(crate) ptr: *mut bindings::task_struct,
}

// SAFETY: Given that the task is referenced, it is OK to send it to another thread.
unsafe impl Send for Task {}

// SAFETY: It's OK to access `Task` through references from other threads because we're either
// accessing properties that don't change (e.g., `pid`, `group_leader`) or that are properly
// synchronised by C code (e.g., `signal_pending`).
unsafe impl Sync for Task {}

/// The type of process identifiers (PIDs).
type Pid = bindings::pid_t;
<<<<<<< HEAD
pub type MmStruct = bindings::mm_struct;

=======
type Mm = *const bindings::mm_struct;
>>>>>>> 04147cb2
impl Task {
    /// Returns a task reference for the currently executing task/thread.
    pub fn current<'a>() -> TaskRef<'a> {
        // SAFETY: Just an FFI call.
        let ptr = unsafe { bindings::get_current() };

        // SAFETY: If the current thread is still running, the current task is valid. Given
        // that `TaskRef` is not `Send`, we know it cannot be transferred to another thread (where
        // it could potentially outlive the caller).
        unsafe { TaskRef::from_ptr(ptr) }
    }

    /// Returns the group leader of the given task.
    pub fn group_leader(&self) -> TaskRef<'_> {
        // SAFETY: By the type invariant, we know that `self.ptr` is non-null and valid.
        let ptr = unsafe { (*self.ptr).group_leader };

        // SAFETY: The lifetime of the returned task reference is tied to the lifetime of `self`,
        // and given that a task has a reference to its group leader, we know it must be valid for
        // the lifetime of the returned task reference.
        unsafe { TaskRef::from_ptr(ptr) }
    }

    /// Returns the PID of the given task.
    pub fn pid(&self) -> Pid {
        // SAFETY: By the type invariant, we know that `self.ptr` is non-null and valid.
        unsafe { (*self.ptr).pid }
    }
    /// Returns the Mm of the given task.
    pub fn mm(&self) -> Mm {
        unsafe { (*self.ptr).mm }
    }

    /// Returns the mm of given task.
    pub fn mm(&self) -> *mut MmStruct {
        // Refer to pid function 
        unsafe { (*self.ptr).mm }
    }

    /// Determines whether the given task has pending signals.
    pub fn signal_pending(&self) -> bool {
        // SAFETY: By the type invariant, we know that `self.ptr` is non-null and valid.
        unsafe { bindings::signal_pending(self.ptr) != 0 }
    }
}

impl PartialEq for Task {
    fn eq(&self, other: &Self) -> bool {
        self.ptr == other.ptr
    }
}

impl Eq for Task {}

impl Clone for Task {
    fn clone(&self) -> Self {
        // SAFETY: The type invariants guarantee that `self.ptr` has a non-zero reference count.
        unsafe { bindings::get_task_struct(self.ptr) };

        // INVARIANT: We incremented the reference count to account for the new `Task` being
        // created.
        Self { ptr: self.ptr }
    }
}

impl Drop for Task {
    fn drop(&mut self) {
        // INVARIANT: We may decrement the refcount to zero, but the `Task` is being dropped, so
        // this is not observable.
        // SAFETY: The type invariants guarantee that `Task::ptr` has a non-zero reference count.
        unsafe { bindings::put_task_struct(self.ptr) };
    }
}

/// A wrapper for [`Task`] that doesn't automatically decrement the refcount when dropped.
///
/// We need the wrapper because [`ManuallyDrop`] alone would allow callers to call
/// [`ManuallyDrop::into_inner`]. This would allow an unsafe sequence to be triggered without
/// `unsafe` blocks because it would trigger an unbalanced call to `put_task_struct`.
///
/// We make this explicitly not [`Send`] so that we can use it to represent the current thread
/// without having to increment/decrement its reference count.
///
/// # Invariants
///
/// The wrapped [`Task`] remains valid for the lifetime of the object.
pub struct TaskRef<'a> {
    task: ManuallyDrop<Task>,
    _not_send: PhantomData<(&'a (), *mut ())>,
}

impl TaskRef<'_> {
    /// Constructs a new `struct task_struct` wrapper that doesn't change its reference count.
    ///
    /// # Safety
    ///
    /// The pointer `ptr` must be non-null and valid for the lifetime of the object.
    pub(crate) unsafe fn from_ptr(ptr: *mut bindings::task_struct) -> Self {
        Self {
            task: ManuallyDrop::new(Task { ptr }),
            _not_send: PhantomData,
        }
    }
}

// SAFETY: It is OK to share a reference to the current thread with another thread because we know
// the owner cannot go away while the shared reference exists (and `Task` itself is `Sync`).
unsafe impl Sync for TaskRef<'_> {}

impl Deref for TaskRef<'_> {
    type Target = Task;

    fn deref(&self) -> &Self::Target {
        self.task.deref()
    }
}<|MERGE_RESOLUTION|>--- conflicted
+++ resolved
@@ -73,12 +73,8 @@
 
 /// The type of process identifiers (PIDs).
 type Pid = bindings::pid_t;
-<<<<<<< HEAD
-pub type MmStruct = bindings::mm_struct;
+type Mm = *const bindings::mm_struct;
 
-=======
-type Mm = *const bindings::mm_struct;
->>>>>>> 04147cb2
 impl Task {
     /// Returns a task reference for the currently executing task/thread.
     pub fn current<'a>() -> TaskRef<'a> {
