// SPDX-License-Identifier: GPL-2.0
/*
 * s390 code for kexec_file_load system call
 *
 * Copyright IBM Corp. 2018
 *
 * Author(s): Philipp Rudo <prudo@linux.vnet.ibm.com>
 */

#include <linux/elf.h>
#include <linux/errno.h>
#include <linux/kexec.h>
#include <linux/module_signature.h>
#include <linux/verification.h>
#include <asm/boot_data.h>
#include <asm/ipl.h>
#include <asm/setup.h>

const struct kexec_file_ops * const kexec_file_loaders[] = {
	&s390_kexec_elf_ops,
	&s390_kexec_image_ops,
	NULL,
};

<<<<<<< HEAD
#ifdef CONFIG_KEXEC_VERIFY_SIG
=======
#ifdef CONFIG_KEXEC_SIG
/*
 * Module signature information block.
 *
 * The constituents of the signature section are, in order:
 *
 *	- Signer's name
 *	- Key identifier
 *	- Signature data
 *	- Information block
 */
struct module_signature {
	u8	algo;		/* Public-key crypto algorithm [0] */
	u8	hash;		/* Digest algorithm [0] */
	u8	id_type;	/* Key identifier type [PKEY_ID_PKCS7] */
	u8	signer_len;	/* Length of signer's name [0] */
	u8	key_id_len;	/* Length of key identifier [0] */
	u8	__pad[3];
	__be32	sig_len;	/* Length of signature data */
};

#define PKEY_ID_PKCS7 2

>>>>>>> 45893a0a
int s390_verify_sig(const char *kernel, unsigned long kernel_len)
{
	const unsigned long marker_len = sizeof(MODULE_SIG_STRING) - 1;
	struct module_signature *ms;
	unsigned long sig_len;

	/* Skip signature verification when not secure IPLed. */
	if (!ipl_secure_flag)
		return 0;

	if (marker_len > kernel_len)
		return -EKEYREJECTED;

	if (memcmp(kernel + kernel_len - marker_len, MODULE_SIG_STRING,
		   marker_len))
		return -EKEYREJECTED;
	kernel_len -= marker_len;

	ms = (void *)kernel + kernel_len - sizeof(*ms);
	kernel_len -= sizeof(*ms);

	sig_len = be32_to_cpu(ms->sig_len);
	if (sig_len >= kernel_len)
		return -EKEYREJECTED;
	kernel_len -= sig_len;

	if (ms->id_type != PKEY_ID_PKCS7)
		return -EKEYREJECTED;

	if (ms->algo != 0 ||
	    ms->hash != 0 ||
	    ms->signer_len != 0 ||
	    ms->key_id_len != 0 ||
	    ms->__pad[0] != 0 ||
	    ms->__pad[1] != 0 ||
	    ms->__pad[2] != 0) {
		return -EBADMSG;
	}

	return verify_pkcs7_signature(kernel, kernel_len,
				      kernel + kernel_len, sig_len,
				      VERIFY_USE_PLATFORM_KEYRING,
				      VERIFYING_MODULE_SIGNATURE,
				      NULL, NULL);
}
#endif /* CONFIG_KEXEC_SIG */

static int kexec_file_update_purgatory(struct kimage *image,
				       struct s390_load_data *data)
{
	u64 entry, type;
	int ret;

	if (image->type == KEXEC_TYPE_CRASH) {
		entry = STARTUP_KDUMP_OFFSET;
		type = KEXEC_TYPE_CRASH;
	} else {
		entry = STARTUP_NORMAL_OFFSET;
		type = KEXEC_TYPE_DEFAULT;
	}

	ret = kexec_purgatory_get_set_symbol(image, "kernel_entry", &entry,
					     sizeof(entry), false);
	if (ret)
		return ret;

	ret = kexec_purgatory_get_set_symbol(image, "kernel_type", &type,
					     sizeof(type), false);
	if (ret)
		return ret;

	if (image->type == KEXEC_TYPE_CRASH) {
		u64 crash_size;

		ret = kexec_purgatory_get_set_symbol(image, "crash_start",
						     &crashk_res.start,
						     sizeof(crashk_res.start),
						     false);
		if (ret)
			return ret;

		crash_size = crashk_res.end - crashk_res.start + 1;
		ret = kexec_purgatory_get_set_symbol(image, "crash_size",
						     &crash_size,
						     sizeof(crash_size),
						     false);
	}
	return ret;
}

static int kexec_file_add_purgatory(struct kimage *image,
				    struct s390_load_data *data)
{
	struct kexec_buf buf;
	int ret;

	buf.image = image;

	data->memsz = ALIGN(data->memsz, PAGE_SIZE);
	buf.mem = data->memsz;
	if (image->type == KEXEC_TYPE_CRASH)
		buf.mem += crashk_res.start;

	ret = kexec_load_purgatory(image, &buf);
	if (ret)
		return ret;
	data->memsz += buf.memsz;

	return kexec_file_update_purgatory(image, data);
}

static int kexec_file_add_initrd(struct kimage *image,
				 struct s390_load_data *data)
{
	struct kexec_buf buf;
	int ret;

	buf.image = image;

	buf.buffer = image->initrd_buf;
	buf.bufsz = image->initrd_buf_len;

	data->memsz = ALIGN(data->memsz, PAGE_SIZE);
	buf.mem = data->memsz;
	if (image->type == KEXEC_TYPE_CRASH)
		buf.mem += crashk_res.start;
	buf.memsz = buf.bufsz;

	data->parm->initrd_start = buf.mem;
	data->parm->initrd_size = buf.memsz;
	data->memsz += buf.memsz;

	ret = kexec_add_buffer(&buf);
	if (ret)
		return ret;

	return ipl_report_add_component(data->report, &buf, 0, 0);
}

static int kexec_file_add_ipl_report(struct kimage *image,
				     struct s390_load_data *data)
{
	__u32 *lc_ipl_parmblock_ptr;
	unsigned int len, ncerts;
	struct kexec_buf buf;
	unsigned long addr;
	void *ptr, *end;

	buf.image = image;

	data->memsz = ALIGN(data->memsz, PAGE_SIZE);
	buf.mem = data->memsz;
	if (image->type == KEXEC_TYPE_CRASH)
		buf.mem += crashk_res.start;

	ptr = (void *)ipl_cert_list_addr;
	end = ptr + ipl_cert_list_size;
	ncerts = 0;
	while (ptr < end) {
		ncerts++;
		len = *(unsigned int *)ptr;
		ptr += sizeof(len);
		ptr += len;
	}

	addr = data->memsz + data->report->size;
	addr += ncerts * sizeof(struct ipl_rb_certificate_entry);
	ptr = (void *)ipl_cert_list_addr;
	while (ptr < end) {
		len = *(unsigned int *)ptr;
		ptr += sizeof(len);
		ipl_report_add_certificate(data->report, ptr, addr, len);
		addr += len;
		ptr += len;
	}

	buf.buffer = ipl_report_finish(data->report);
	buf.bufsz = data->report->size;
	buf.memsz = buf.bufsz;

	data->memsz += buf.memsz;

	lc_ipl_parmblock_ptr =
		data->kernel_buf + offsetof(struct lowcore, ipl_parmblock_ptr);
	*lc_ipl_parmblock_ptr = (__u32)buf.mem;

	return kexec_add_buffer(&buf);
}

void *kexec_file_add_components(struct kimage *image,
				int (*add_kernel)(struct kimage *image,
						  struct s390_load_data *data))
{
	struct s390_load_data data = {0};
	int ret;

	data.report = ipl_report_init(&ipl_block);
	if (IS_ERR(data.report))
		return data.report;

	ret = add_kernel(image, &data);
	if (ret)
		goto out;

	if (image->cmdline_buf_len >= ARCH_COMMAND_LINE_SIZE) {
		ret = -EINVAL;
		goto out;
	}
	memcpy(data.parm->command_line, image->cmdline_buf,
	       image->cmdline_buf_len);

	if (image->type == KEXEC_TYPE_CRASH) {
		data.parm->oldmem_base = crashk_res.start;
		data.parm->oldmem_size = crashk_res.end - crashk_res.start + 1;
	}

	if (image->initrd_buf) {
		ret = kexec_file_add_initrd(image, &data);
		if (ret)
			goto out;
	}

	ret = kexec_file_add_purgatory(image, &data);
	if (ret)
		goto out;

	if (data.kernel_mem == 0) {
		unsigned long restart_psw =  0x0008000080000000UL;
		restart_psw += image->start;
		memcpy(data.kernel_buf, &restart_psw, sizeof(restart_psw));
		image->start = 0;
	}

	ret = kexec_file_add_ipl_report(image, &data);
out:
	ipl_report_free(data.report);
	return ERR_PTR(ret);
}

int arch_kexec_apply_relocations_add(struct purgatory_info *pi,
				     Elf_Shdr *section,
				     const Elf_Shdr *relsec,
				     const Elf_Shdr *symtab)
{
	Elf_Rela *relas;
	int i, r_type;

	relas = (void *)pi->ehdr + relsec->sh_offset;

	for (i = 0; i < relsec->sh_size / sizeof(*relas); i++) {
		const Elf_Sym *sym;	/* symbol to relocate */
		unsigned long addr;	/* final location after relocation */
		unsigned long val;	/* relocated symbol value */
		void *loc;		/* tmp location to modify */

		sym = (void *)pi->ehdr + symtab->sh_offset;
		sym += ELF64_R_SYM(relas[i].r_info);

		if (sym->st_shndx == SHN_UNDEF)
			return -ENOEXEC;

		if (sym->st_shndx == SHN_COMMON)
			return -ENOEXEC;

		if (sym->st_shndx >= pi->ehdr->e_shnum &&
		    sym->st_shndx != SHN_ABS)
			return -ENOEXEC;

		loc = pi->purgatory_buf;
		loc += section->sh_offset;
		loc += relas[i].r_offset;

		val = sym->st_value;
		if (sym->st_shndx != SHN_ABS)
			val += pi->sechdrs[sym->st_shndx].sh_addr;
		val += relas[i].r_addend;

		addr = section->sh_addr + relas[i].r_offset;

		r_type = ELF64_R_TYPE(relas[i].r_info);
		arch_kexec_do_relocs(r_type, loc, val, addr);
	}
	return 0;
}

int arch_kexec_kernel_image_probe(struct kimage *image, void *buf,
				  unsigned long buf_len)
{
	/* A kernel must be at least large enough to contain head.S. During
	 * load memory in head.S will be accessed, e.g. to register the next
	 * command line. If the next kernel were smaller the current kernel
	 * will panic at load.
	 */
	if (buf_len < HEAD_END)
		return -ENOEXEC;

	return kexec_image_probe_default(image, buf, buf_len);
}<|MERGE_RESOLUTION|>--- conflicted
+++ resolved
@@ -22,33 +22,7 @@
 	NULL,
 };
 
-<<<<<<< HEAD
-#ifdef CONFIG_KEXEC_VERIFY_SIG
-=======
 #ifdef CONFIG_KEXEC_SIG
-/*
- * Module signature information block.
- *
- * The constituents of the signature section are, in order:
- *
- *	- Signer's name
- *	- Key identifier
- *	- Signature data
- *	- Information block
- */
-struct module_signature {
-	u8	algo;		/* Public-key crypto algorithm [0] */
-	u8	hash;		/* Digest algorithm [0] */
-	u8	id_type;	/* Key identifier type [PKEY_ID_PKCS7] */
-	u8	signer_len;	/* Length of signer's name [0] */
-	u8	key_id_len;	/* Length of key identifier [0] */
-	u8	__pad[3];
-	__be32	sig_len;	/* Length of signature data */
-};
-
-#define PKEY_ID_PKCS7 2
-
->>>>>>> 45893a0a
 int s390_verify_sig(const char *kernel, unsigned long kernel_len)
 {
 	const unsigned long marker_len = sizeof(MODULE_SIG_STRING) - 1;
