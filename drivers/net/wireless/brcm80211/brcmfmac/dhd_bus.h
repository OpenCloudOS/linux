/*
 * Copyright (c) 2010 Broadcom Corporation
 *
 * Permission to use, copy, modify, and/or distribute this software for any
 * purpose with or without fee is hereby granted, provided that the above
 * copyright notice and this permission notice appear in all copies.
 *
 * THE SOFTWARE IS PROVIDED "AS IS" AND THE AUTHOR DISCLAIMS ALL WARRANTIES
 * WITH REGARD TO THIS SOFTWARE INCLUDING ALL IMPLIED WARRANTIES OF
 * MERCHANTABILITY AND FITNESS. IN NO EVENT SHALL THE AUTHOR BE LIABLE FOR ANY
 * SPECIAL, DIRECT, INDIRECT, OR CONSEQUENTIAL DAMAGES OR ANY DAMAGES
 * WHATSOEVER RESULTING FROM LOSS OF USE, DATA OR PROFITS, WHETHER IN AN ACTION
 * OF CONTRACT, NEGLIGENCE OR OTHER TORTIOUS ACTION, ARISING OUT OF OR IN
 * CONNECTION WITH THE USE OR PERFORMANCE OF THIS SOFTWARE.
 */

#ifndef _BRCMF_BUS_H_
#define _BRCMF_BUS_H_

/* The level of bus communication with the dongle */
enum brcmf_bus_state {
	BRCMF_BUS_DOWN,		/* Not ready for frame transfers */
	BRCMF_BUS_LOAD,		/* Download access only (CPU reset) */
	BRCMF_BUS_DATA		/* Ready for frame transfers */
};

struct brcmf_bus_dcmd {
	char *name;
	char *param;
	int param_len;
	struct list_head list;
};

/**
 * struct brcmf_bus_ops - bus callback operations.
 *
 * @init: prepare for communication with dongle.
 * @stop: clear pending frames, disable data flow.
 * @txdata: send a data frame to the dongle. When the data
 *	has been transferred, the common driver must be
 *	notified using brcmf_txcomplete(). The common
 *	driver calls this function with interrupts
 *	disabled.
 * @txctl: transmit a control request message to dongle.
 * @rxctl: receive a control response message from dongle.
 * @gettxq: obtain a reference of bus transmit queue (optional).
 *
 * This structure provides an abstract interface towards the
 * bus specific driver. For control messages to common driver
 * will assure there is only one active transaction. Unless
 * indicated otherwise these callbacks are mandatory.
 */
struct brcmf_bus_ops {
	int (*init)(struct device *dev);
	void (*stop)(struct device *dev);
	int (*txdata)(struct device *dev, struct sk_buff *skb);
	int (*txctl)(struct device *dev, unsigned char *msg, uint len);
	int (*rxctl)(struct device *dev, unsigned char *msg, uint len);
	struct pktq * (*gettxq)(struct device *dev);
};

/**
 * struct brcmf_bus - interface structure between common and bus layer
 *
 * @bus_priv: pointer to private bus device.
 * @dev: device pointer of bus device.
 * @drvr: public driver information.
 * @state: operational state of the bus interface.
 * @maxctl: maximum size for rxctl request message.
 * @tx_realloc: number of tx packets realloced for headroom.
 * @dstats: dongle-based statistical data.
 * @dcmd_list: bus/device specific dongle initialization commands.
 * @chip: device identifier of the dongle chip.
 * @chiprev: revision of the dongle chip.
 */
struct brcmf_bus {
	union {
		struct brcmf_sdio_dev *sdio;
		struct brcmf_usbdev *usb;
	} bus_priv;
	struct device *dev;
	struct brcmf_pub *drvr;
	enum brcmf_bus_state state;
	uint maxctl;
	unsigned long tx_realloc;
	u32 chip;
	u32 chiprev;
	struct list_head dcmd_list;

	struct brcmf_bus_ops *ops;
};

/*
 * callback wrappers
 */
static inline int brcmf_bus_init(struct brcmf_bus *bus)
{
	return bus->ops->init(bus->dev);
}

static inline void brcmf_bus_stop(struct brcmf_bus *bus)
{
	bus->ops->stop(bus->dev);
}

static inline int brcmf_bus_txdata(struct brcmf_bus *bus, struct sk_buff *skb)
{
	return bus->ops->txdata(bus->dev, skb);
}

static inline
int brcmf_bus_txctl(struct brcmf_bus *bus, unsigned char *msg, uint len)
{
	return bus->ops->txctl(bus->dev, msg, len);
}

static inline
int brcmf_bus_rxctl(struct brcmf_bus *bus, unsigned char *msg, uint len)
{
	return bus->ops->rxctl(bus->dev, msg, len);
}

static inline
struct pktq *brcmf_bus_gettxq(struct brcmf_bus *bus)
{
	if (!bus->ops->gettxq)
		return ERR_PTR(-ENOENT);

	return bus->ops->gettxq(bus->dev);
}
/*
 * interface functions from common layer
 */

bool brcmf_c_prec_enq(struct device *dev, struct pktq *q, struct sk_buff *pkt,
		      int prec);

/* Receive frame for delivery to OS.  Callee disposes of rxp. */
<<<<<<< HEAD
void brcmf_rx_frames(struct device *dev, struct sk_buff_head *rxlist);
=======
extern void brcmf_rx_frame(struct device *dev, struct sk_buff *rxp);
>>>>>>> 274dede8

/* Indication from bus module regarding presence/insertion of dongle. */
int brcmf_attach(uint bus_hdrlen, struct device *dev);
/* Indication from bus module regarding removal/absence of dongle */
void brcmf_detach(struct device *dev);
/* Indication from bus module that dongle should be reset */
void brcmf_dev_reset(struct device *dev);
/* Indication from bus module to change flow-control state */
void brcmf_txflowblock(struct device *dev, bool state);

/* Notify the bus has transferred the tx packet to firmware */
void brcmf_txcomplete(struct device *dev, struct sk_buff *txp, bool success);

int brcmf_bus_start(struct device *dev);

#ifdef CONFIG_BRCMFMAC_SDIO
void brcmf_sdio_exit(void);
void brcmf_sdio_init(void);
void brcmf_sdio_register(void);
#endif
#ifdef CONFIG_BRCMFMAC_USB
void brcmf_usb_exit(void);
void brcmf_usb_register(void);
#endif

#endif				/* _BRCMF_BUS_H_ */<|MERGE_RESOLUTION|>--- conflicted
+++ resolved
@@ -136,11 +136,7 @@
 		      int prec);
 
 /* Receive frame for delivery to OS.  Callee disposes of rxp. */
-<<<<<<< HEAD
-void brcmf_rx_frames(struct device *dev, struct sk_buff_head *rxlist);
-=======
-extern void brcmf_rx_frame(struct device *dev, struct sk_buff *rxp);
->>>>>>> 274dede8
+void brcmf_rx_frame(struct device *dev, struct sk_buff *rxp);
 
 /* Indication from bus module regarding presence/insertion of dongle. */
 int brcmf_attach(uint bus_hdrlen, struct device *dev);
