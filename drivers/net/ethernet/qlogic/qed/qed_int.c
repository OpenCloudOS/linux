/* QLogic qed NIC Driver
 * Copyright (c) 2015-2017  QLogic Corporation
 *
 * This software is available to you under a choice of one of two
 * licenses.  You may choose to be licensed under the terms of the GNU
 * General Public License (GPL) Version 2, available from the file
 * COPYING in the main directory of this source tree, or the
 * OpenIB.org BSD license below:
 *
 *     Redistribution and use in source and binary forms, with or
 *     without modification, are permitted provided that the following
 *     conditions are met:
 *
 *      - Redistributions of source code must retain the above
 *        copyright notice, this list of conditions and the following
 *        disclaimer.
 *
 *      - Redistributions in binary form must reproduce the above
 *        copyright notice, this list of conditions and the following
 *        disclaimer in the documentation and /or other materials
 *        provided with the distribution.
 *
 * THE SOFTWARE IS PROVIDED "AS IS", WITHOUT WARRANTY OF ANY KIND,
 * EXPRESS OR IMPLIED, INCLUDING BUT NOT LIMITED TO THE WARRANTIES OF
 * MERCHANTABILITY, FITNESS FOR A PARTICULAR PURPOSE AND
 * NONINFRINGEMENT. IN NO EVENT SHALL THE AUTHORS OR COPYRIGHT HOLDERS
 * BE LIABLE FOR ANY CLAIM, DAMAGES OR OTHER LIABILITY, WHETHER IN AN
 * ACTION OF CONTRACT, TORT OR OTHERWISE, ARISING FROM, OUT OF OR IN
 * CONNECTION WITH THE SOFTWARE OR THE USE OR OTHER DEALINGS IN THE
 * SOFTWARE.
 */

#include <linux/types.h>
#include <asm/byteorder.h>
#include <linux/io.h>
#include <linux/bitops.h>
#include <linux/delay.h>
#include <linux/dma-mapping.h>
#include <linux/errno.h>
#include <linux/interrupt.h>
#include <linux/kernel.h>
#include <linux/pci.h>
#include <linux/slab.h>
#include <linux/string.h>
#include "qed.h"
#include "qed_hsi.h"
#include "qed_hw.h"
#include "qed_init_ops.h"
#include "qed_int.h"
#include "qed_mcp.h"
#include "qed_reg_addr.h"
#include "qed_sp.h"
#include "qed_sriov.h"
#include "qed_vf.h"

struct qed_pi_info {
	qed_int_comp_cb_t	comp_cb;
	void			*cookie;
};

struct qed_sb_sp_info {
	struct qed_sb_info sb_info;

	/* per protocol index data */
	struct qed_pi_info pi_info_arr[PIS_PER_SB_E4];
};

enum qed_attention_type {
	QED_ATTN_TYPE_ATTN,
	QED_ATTN_TYPE_PARITY,
};

#define SB_ATTN_ALIGNED_SIZE(p_hwfn) \
	ALIGNED_TYPE_SIZE(struct atten_status_block, p_hwfn)

struct aeu_invert_reg_bit {
	char bit_name[30];

#define ATTENTION_PARITY                (1 << 0)

#define ATTENTION_LENGTH_MASK           (0x00000ff0)
#define ATTENTION_LENGTH_SHIFT          (4)
#define ATTENTION_LENGTH(flags)         (((flags) & ATTENTION_LENGTH_MASK) >> \
					 ATTENTION_LENGTH_SHIFT)
#define ATTENTION_SINGLE                BIT(ATTENTION_LENGTH_SHIFT)
#define ATTENTION_PAR                   (ATTENTION_SINGLE | ATTENTION_PARITY)
#define ATTENTION_PAR_INT               ((2 << ATTENTION_LENGTH_SHIFT) | \
					 ATTENTION_PARITY)

/* Multiple bits start with this offset */
#define ATTENTION_OFFSET_MASK           (0x000ff000)
#define ATTENTION_OFFSET_SHIFT          (12)

#define ATTENTION_BB_MASK               (0x00700000)
#define ATTENTION_BB_SHIFT              (20)
#define ATTENTION_BB(value)             (value << ATTENTION_BB_SHIFT)
#define ATTENTION_BB_DIFFERENT          BIT(23)

	unsigned int flags;

	/* Callback to call if attention will be triggered */
	int (*cb)(struct qed_hwfn *p_hwfn);

	enum block_id block_index;
};

struct aeu_invert_reg {
	struct aeu_invert_reg_bit bits[32];
};

#define MAX_ATTN_GRPS           (8)
#define NUM_ATTN_REGS           (9)

/* Specific HW attention callbacks */
static int qed_mcp_attn_cb(struct qed_hwfn *p_hwfn)
{
	u32 tmp = qed_rd(p_hwfn, p_hwfn->p_dpc_ptt, MCP_REG_CPU_STATE);

	/* This might occur on certain instances; Log it once then mask it */
	DP_INFO(p_hwfn->cdev, "MCP_REG_CPU_STATE: %08x - Masking...\n",
		tmp);
	qed_wr(p_hwfn, p_hwfn->p_dpc_ptt, MCP_REG_CPU_EVENT_MASK,
	       0xffffffff);

	return 0;
}

#define QED_PSWHST_ATTENTION_INCORRECT_ACCESS		(0x1)
#define ATTENTION_INCORRECT_ACCESS_WR_MASK		(0x1)
#define ATTENTION_INCORRECT_ACCESS_WR_SHIFT		(0)
#define ATTENTION_INCORRECT_ACCESS_CLIENT_MASK		(0xf)
#define ATTENTION_INCORRECT_ACCESS_CLIENT_SHIFT		(1)
#define ATTENTION_INCORRECT_ACCESS_VF_VALID_MASK	(0x1)
#define ATTENTION_INCORRECT_ACCESS_VF_VALID_SHIFT	(5)
#define ATTENTION_INCORRECT_ACCESS_VF_ID_MASK		(0xff)
#define ATTENTION_INCORRECT_ACCESS_VF_ID_SHIFT		(6)
#define ATTENTION_INCORRECT_ACCESS_PF_ID_MASK		(0xf)
#define ATTENTION_INCORRECT_ACCESS_PF_ID_SHIFT		(14)
#define ATTENTION_INCORRECT_ACCESS_BYTE_EN_MASK		(0xff)
#define ATTENTION_INCORRECT_ACCESS_BYTE_EN_SHIFT	(18)
static int qed_pswhst_attn_cb(struct qed_hwfn *p_hwfn)
{
	u32 tmp = qed_rd(p_hwfn, p_hwfn->p_dpc_ptt,
			 PSWHST_REG_INCORRECT_ACCESS_VALID);

	if (tmp & QED_PSWHST_ATTENTION_INCORRECT_ACCESS) {
		u32 addr, data, length;

		addr = qed_rd(p_hwfn, p_hwfn->p_dpc_ptt,
			      PSWHST_REG_INCORRECT_ACCESS_ADDRESS);
		data = qed_rd(p_hwfn, p_hwfn->p_dpc_ptt,
			      PSWHST_REG_INCORRECT_ACCESS_DATA);
		length = qed_rd(p_hwfn, p_hwfn->p_dpc_ptt,
				PSWHST_REG_INCORRECT_ACCESS_LENGTH);

		DP_INFO(p_hwfn->cdev,
			"Incorrect access to %08x of length %08x - PF [%02x] VF [%04x] [valid %02x] client [%02x] write [%02x] Byte-Enable [%04x] [%08x]\n",
			addr, length,
			(u8) GET_FIELD(data, ATTENTION_INCORRECT_ACCESS_PF_ID),
			(u8) GET_FIELD(data, ATTENTION_INCORRECT_ACCESS_VF_ID),
			(u8) GET_FIELD(data,
				       ATTENTION_INCORRECT_ACCESS_VF_VALID),
			(u8) GET_FIELD(data,
				       ATTENTION_INCORRECT_ACCESS_CLIENT),
			(u8) GET_FIELD(data, ATTENTION_INCORRECT_ACCESS_WR),
			(u8) GET_FIELD(data,
				       ATTENTION_INCORRECT_ACCESS_BYTE_EN),
			data);
	}

	return 0;
}

#define QED_GRC_ATTENTION_VALID_BIT	(1 << 0)
#define QED_GRC_ATTENTION_ADDRESS_MASK	(0x7fffff)
#define QED_GRC_ATTENTION_ADDRESS_SHIFT	(0)
#define QED_GRC_ATTENTION_RDWR_BIT	(1 << 23)
#define QED_GRC_ATTENTION_MASTER_MASK	(0xf)
#define QED_GRC_ATTENTION_MASTER_SHIFT	(24)
#define QED_GRC_ATTENTION_PF_MASK	(0xf)
#define QED_GRC_ATTENTION_PF_SHIFT	(0)
#define QED_GRC_ATTENTION_VF_MASK	(0xff)
#define QED_GRC_ATTENTION_VF_SHIFT	(4)
#define QED_GRC_ATTENTION_PRIV_MASK	(0x3)
#define QED_GRC_ATTENTION_PRIV_SHIFT	(14)
#define QED_GRC_ATTENTION_PRIV_VF	(0)
static const char *attn_master_to_str(u8 master)
{
	switch (master) {
	case 1: return "PXP";
	case 2: return "MCP";
	case 3: return "MSDM";
	case 4: return "PSDM";
	case 5: return "YSDM";
	case 6: return "USDM";
	case 7: return "TSDM";
	case 8: return "XSDM";
	case 9: return "DBU";
	case 10: return "DMAE";
	default:
		return "Unknown";
	}
}

static int qed_grc_attn_cb(struct qed_hwfn *p_hwfn)
{
	u32 tmp, tmp2;

	/* We've already cleared the timeout interrupt register, so we learn
	 * of interrupts via the validity register
	 */
	tmp = qed_rd(p_hwfn, p_hwfn->p_dpc_ptt,
		     GRC_REG_TIMEOUT_ATTN_ACCESS_VALID);
	if (!(tmp & QED_GRC_ATTENTION_VALID_BIT))
		goto out;

	/* Read the GRC timeout information */
	tmp = qed_rd(p_hwfn, p_hwfn->p_dpc_ptt,
		     GRC_REG_TIMEOUT_ATTN_ACCESS_DATA_0);
	tmp2 = qed_rd(p_hwfn, p_hwfn->p_dpc_ptt,
		      GRC_REG_TIMEOUT_ATTN_ACCESS_DATA_1);

	DP_INFO(p_hwfn->cdev,
		"GRC timeout [%08x:%08x] - %s Address [%08x] [Master %s] [PF: %02x %s %02x]\n",
		tmp2, tmp,
		(tmp & QED_GRC_ATTENTION_RDWR_BIT) ? "Write to" : "Read from",
		GET_FIELD(tmp, QED_GRC_ATTENTION_ADDRESS) << 2,
		attn_master_to_str(GET_FIELD(tmp, QED_GRC_ATTENTION_MASTER)),
		GET_FIELD(tmp2, QED_GRC_ATTENTION_PF),
		(GET_FIELD(tmp2, QED_GRC_ATTENTION_PRIV) ==
		 QED_GRC_ATTENTION_PRIV_VF) ? "VF" : "(Irrelevant)",
		GET_FIELD(tmp2, QED_GRC_ATTENTION_VF));

out:
	/* Regardles of anything else, clean the validity bit */
	qed_wr(p_hwfn, p_hwfn->p_dpc_ptt,
	       GRC_REG_TIMEOUT_ATTN_ACCESS_VALID, 0);
	return 0;
}

#define PGLUE_ATTENTION_VALID			(1 << 29)
#define PGLUE_ATTENTION_RD_VALID		(1 << 26)
#define PGLUE_ATTENTION_DETAILS_PFID_MASK	(0xf)
#define PGLUE_ATTENTION_DETAILS_PFID_SHIFT	(20)
#define PGLUE_ATTENTION_DETAILS_VF_VALID_MASK	(0x1)
#define PGLUE_ATTENTION_DETAILS_VF_VALID_SHIFT	(19)
#define PGLUE_ATTENTION_DETAILS_VFID_MASK	(0xff)
#define PGLUE_ATTENTION_DETAILS_VFID_SHIFT	(24)
#define PGLUE_ATTENTION_DETAILS2_WAS_ERR_MASK	(0x1)
#define PGLUE_ATTENTION_DETAILS2_WAS_ERR_SHIFT	(21)
#define PGLUE_ATTENTION_DETAILS2_BME_MASK	(0x1)
#define PGLUE_ATTENTION_DETAILS2_BME_SHIFT	(22)
#define PGLUE_ATTENTION_DETAILS2_FID_EN_MASK	(0x1)
#define PGLUE_ATTENTION_DETAILS2_FID_EN_SHIFT	(23)
#define PGLUE_ATTENTION_ICPL_VALID		(1 << 23)
#define PGLUE_ATTENTION_ZLR_VALID		(1 << 25)
#define PGLUE_ATTENTION_ILT_VALID		(1 << 23)

int qed_pglueb_rbc_attn_handler(struct qed_hwfn *p_hwfn,
				struct qed_ptt *p_ptt)
{
	u32 tmp;

	tmp = qed_rd(p_hwfn, p_ptt, PGLUE_B_REG_TX_ERR_WR_DETAILS2);
	if (tmp & PGLUE_ATTENTION_VALID) {
		u32 addr_lo, addr_hi, details;

		addr_lo = qed_rd(p_hwfn, p_ptt,
				 PGLUE_B_REG_TX_ERR_WR_ADD_31_0);
		addr_hi = qed_rd(p_hwfn, p_ptt,
				 PGLUE_B_REG_TX_ERR_WR_ADD_63_32);
		details = qed_rd(p_hwfn, p_ptt,
				 PGLUE_B_REG_TX_ERR_WR_DETAILS);

		DP_NOTICE(p_hwfn,
			  "Illegal write by chip to [%08x:%08x] blocked.\n"
			  "Details: %08x [PFID %02x, VFID %02x, VF_VALID %02x]\n"
			  "Details2 %08x [Was_error %02x BME deassert %02x FID_enable deassert %02x]\n",
			  addr_hi, addr_lo, details,
			  (u8)GET_FIELD(details, PGLUE_ATTENTION_DETAILS_PFID),
			  (u8)GET_FIELD(details, PGLUE_ATTENTION_DETAILS_VFID),
			  GET_FIELD(details,
				    PGLUE_ATTENTION_DETAILS_VF_VALID) ? 1 : 0,
			  tmp,
			  GET_FIELD(tmp,
				    PGLUE_ATTENTION_DETAILS2_WAS_ERR) ? 1 : 0,
			  GET_FIELD(tmp,
				    PGLUE_ATTENTION_DETAILS2_BME) ? 1 : 0,
			  GET_FIELD(tmp,
				    PGLUE_ATTENTION_DETAILS2_FID_EN) ? 1 : 0);
	}

	tmp = qed_rd(p_hwfn, p_ptt, PGLUE_B_REG_TX_ERR_RD_DETAILS2);
	if (tmp & PGLUE_ATTENTION_RD_VALID) {
		u32 addr_lo, addr_hi, details;

		addr_lo = qed_rd(p_hwfn, p_ptt,
				 PGLUE_B_REG_TX_ERR_RD_ADD_31_0);
		addr_hi = qed_rd(p_hwfn, p_ptt,
				 PGLUE_B_REG_TX_ERR_RD_ADD_63_32);
		details = qed_rd(p_hwfn, p_ptt,
				 PGLUE_B_REG_TX_ERR_RD_DETAILS);

		DP_NOTICE(p_hwfn,
			  "Illegal read by chip from [%08x:%08x] blocked.\n"
			  "Details: %08x [PFID %02x, VFID %02x, VF_VALID %02x]\n"
			  "Details2 %08x [Was_error %02x BME deassert %02x FID_enable deassert %02x]\n",
			  addr_hi, addr_lo, details,
			  (u8)GET_FIELD(details, PGLUE_ATTENTION_DETAILS_PFID),
			  (u8)GET_FIELD(details, PGLUE_ATTENTION_DETAILS_VFID),
			  GET_FIELD(details,
				    PGLUE_ATTENTION_DETAILS_VF_VALID) ? 1 : 0,
			  tmp,
			  GET_FIELD(tmp,
				    PGLUE_ATTENTION_DETAILS2_WAS_ERR) ? 1 : 0,
			  GET_FIELD(tmp,
				    PGLUE_ATTENTION_DETAILS2_BME) ? 1 : 0,
			  GET_FIELD(tmp,
				    PGLUE_ATTENTION_DETAILS2_FID_EN) ? 1 : 0);
	}

	tmp = qed_rd(p_hwfn, p_ptt, PGLUE_B_REG_TX_ERR_WR_DETAILS_ICPL);
	if (tmp & PGLUE_ATTENTION_ICPL_VALID)
		DP_NOTICE(p_hwfn, "ICPL error - %08x\n", tmp);

	tmp = qed_rd(p_hwfn, p_ptt, PGLUE_B_REG_MASTER_ZLR_ERR_DETAILS);
	if (tmp & PGLUE_ATTENTION_ZLR_VALID) {
		u32 addr_hi, addr_lo;

		addr_lo = qed_rd(p_hwfn, p_ptt,
				 PGLUE_B_REG_MASTER_ZLR_ERR_ADD_31_0);
		addr_hi = qed_rd(p_hwfn, p_ptt,
				 PGLUE_B_REG_MASTER_ZLR_ERR_ADD_63_32);

		DP_NOTICE(p_hwfn, "ZLR error - %08x [Address %08x:%08x]\n",
			  tmp, addr_hi, addr_lo);
	}

	tmp = qed_rd(p_hwfn, p_ptt, PGLUE_B_REG_VF_ILT_ERR_DETAILS2);
	if (tmp & PGLUE_ATTENTION_ILT_VALID) {
		u32 addr_hi, addr_lo, details;

		addr_lo = qed_rd(p_hwfn, p_ptt,
				 PGLUE_B_REG_VF_ILT_ERR_ADD_31_0);
		addr_hi = qed_rd(p_hwfn, p_ptt,
				 PGLUE_B_REG_VF_ILT_ERR_ADD_63_32);
		details = qed_rd(p_hwfn, p_ptt,
				 PGLUE_B_REG_VF_ILT_ERR_DETAILS);

		DP_NOTICE(p_hwfn,
			  "ILT error - Details %08x Details2 %08x [Address %08x:%08x]\n",
			  details, tmp, addr_hi, addr_lo);
	}

	/* Clear the indications */
	qed_wr(p_hwfn, p_ptt, PGLUE_B_REG_LATCHED_ERRORS_CLR, BIT(2));

	return 0;
}

static int qed_pglueb_rbc_attn_cb(struct qed_hwfn *p_hwfn)
{
	return qed_pglueb_rbc_attn_handler(p_hwfn, p_hwfn->p_dpc_ptt);
}

#define QED_DORQ_ATTENTION_REASON_MASK  (0xfffff)
#define QED_DORQ_ATTENTION_OPAQUE_MASK  (0xffff)
#define QED_DORQ_ATTENTION_OPAQUE_SHIFT (0x0)
#define QED_DORQ_ATTENTION_SIZE_MASK            (0x7f)
#define QED_DORQ_ATTENTION_SIZE_SHIFT           (16)

#define QED_DB_REC_COUNT                        1000
#define QED_DB_REC_INTERVAL                     100

static int qed_db_rec_flush_queue(struct qed_hwfn *p_hwfn,
				  struct qed_ptt *p_ptt)
{
	u32 count = QED_DB_REC_COUNT;
	u32 usage = 1;

	/* Flush any pending (e)dpms as they may never arrive */
	qed_wr(p_hwfn, p_ptt, DORQ_REG_DPM_FORCE_ABORT, 0x1);

	/* wait for usage to zero or count to run out. This is necessary since
	 * EDPM doorbell transactions can take multiple 64b cycles, and as such
	 * can "split" over the pci. Possibly, the doorbell drop can happen with
	 * half an EDPM in the queue and other half dropped. Another EDPM
	 * doorbell to the same address (from doorbell recovery mechanism or
	 * from the doorbelling entity) could have first half dropped and second
	 * half interpreted as continuation of the first. To prevent such
	 * malformed doorbells from reaching the device, flush the queue before
	 * releasing the overflow sticky indication.
	 */
	while (count-- && usage) {
		usage = qed_rd(p_hwfn, p_ptt, DORQ_REG_PF_USAGE_CNT);
		udelay(QED_DB_REC_INTERVAL);
<<<<<<< HEAD
	}

	/* should have been depleted by now */
	if (usage) {
		DP_NOTICE(p_hwfn->cdev,
			  "DB recovery: doorbell usage failed to zero after %d usec. usage was %x\n",
			  QED_DB_REC_INTERVAL * QED_DB_REC_COUNT, usage);
		return -EBUSY;
	}

	return 0;
}

int qed_db_rec_handler(struct qed_hwfn *p_hwfn, struct qed_ptt *p_ptt)
{
	u32 attn_ovfl, cur_ovfl;
	int rc;

	attn_ovfl = test_and_clear_bit(QED_OVERFLOW_BIT,
				       &p_hwfn->db_recovery_info.overflow);
	cur_ovfl = qed_rd(p_hwfn, p_ptt, DORQ_REG_PF_OVFL_STICKY);
	if (!cur_ovfl && !attn_ovfl)
		return 0;

	DP_NOTICE(p_hwfn, "PF Overflow sticky: attn %u current %u\n",
		  attn_ovfl, cur_ovfl);

	if (cur_ovfl && !p_hwfn->db_bar_no_edpm) {
		rc = qed_db_rec_flush_queue(p_hwfn, p_ptt);
		if (rc)
			return rc;
	}

=======
	}

	/* should have been depleted by now */
	if (usage) {
		DP_NOTICE(p_hwfn->cdev,
			  "DB recovery: doorbell usage failed to zero after %d usec. usage was %x\n",
			  QED_DB_REC_INTERVAL * QED_DB_REC_COUNT, usage);
		return -EBUSY;
	}

	return 0;
}

int qed_db_rec_handler(struct qed_hwfn *p_hwfn, struct qed_ptt *p_ptt)
{
	u32 attn_ovfl, cur_ovfl;
	int rc;

	attn_ovfl = test_and_clear_bit(QED_OVERFLOW_BIT,
				       &p_hwfn->db_recovery_info.overflow);
	cur_ovfl = qed_rd(p_hwfn, p_ptt, DORQ_REG_PF_OVFL_STICKY);
	if (!cur_ovfl && !attn_ovfl)
		return 0;

	DP_NOTICE(p_hwfn, "PF Overflow sticky: attn %u current %u\n",
		  attn_ovfl, cur_ovfl);

	if (cur_ovfl && !p_hwfn->db_bar_no_edpm) {
		rc = qed_db_rec_flush_queue(p_hwfn, p_ptt);
		if (rc)
			return rc;
	}

>>>>>>> 0ecfebd2
	/* Release overflow sticky indication (stop silently dropping everything) */
	qed_wr(p_hwfn, p_ptt, DORQ_REG_PF_OVFL_STICKY, 0x0);

	/* Repeat all last doorbells (doorbell drop recovery) */
	qed_db_recovery_execute(p_hwfn);

	return 0;
}

static void qed_dorq_attn_overflow(struct qed_hwfn *p_hwfn)
{
	struct qed_ptt *p_ptt = p_hwfn->p_dpc_ptt;
	u32 overflow;
	int rc;

	overflow = qed_rd(p_hwfn, p_ptt, DORQ_REG_PF_OVFL_STICKY);
	if (!overflow)
		goto out;

	/* Run PF doorbell recovery in next periodic handler */
	set_bit(QED_OVERFLOW_BIT, &p_hwfn->db_recovery_info.overflow);

	if (!p_hwfn->db_bar_no_edpm) {
		rc = qed_db_rec_flush_queue(p_hwfn, p_ptt);
		if (rc)
			goto out;
	}

	qed_wr(p_hwfn, p_ptt, DORQ_REG_PF_OVFL_STICKY, 0x0);
out:
	/* Schedule the handler even if overflow was not detected */
	qed_periodic_db_rec_start(p_hwfn);
}

static int qed_dorq_attn_int_sts(struct qed_hwfn *p_hwfn)
{
	u32 int_sts, first_drop_reason, details, address, all_drops_reason;
	struct qed_ptt *p_ptt = p_hwfn->p_dpc_ptt;

	/* int_sts may be zero since all PFs were interrupted for doorbell
	 * overflow but another one already handled it. Can abort here. If
	 * This PF also requires overflow recovery we will be interrupted again.
	 * The masked almost full indication may also be set. Ignoring.
	 */
	int_sts = qed_rd(p_hwfn, p_ptt, DORQ_REG_INT_STS);
	if (!(int_sts & ~DORQ_REG_INT_STS_DORQ_FIFO_AFULL))
		return 0;

	DP_NOTICE(p_hwfn->cdev, "DORQ attention. int_sts was %x\n", int_sts);

	/* check if db_drop or overflow happened */
	if (int_sts & (DORQ_REG_INT_STS_DB_DROP |
		       DORQ_REG_INT_STS_DORQ_FIFO_OVFL_ERR)) {
		/* Obtain data about db drop/overflow */
		first_drop_reason = qed_rd(p_hwfn, p_ptt,
					   DORQ_REG_DB_DROP_REASON) &
		    QED_DORQ_ATTENTION_REASON_MASK;
		details = qed_rd(p_hwfn, p_ptt, DORQ_REG_DB_DROP_DETAILS);
		address = qed_rd(p_hwfn, p_ptt,
				 DORQ_REG_DB_DROP_DETAILS_ADDRESS);
		all_drops_reason = qed_rd(p_hwfn, p_ptt,
					  DORQ_REG_DB_DROP_DETAILS_REASON);

		/* Log info */
		DP_NOTICE(p_hwfn->cdev,
			  "Doorbell drop occurred\n"
			  "Address\t\t0x%08x\t(second BAR address)\n"
			  "FID\t\t0x%04x\t\t(Opaque FID)\n"
			  "Size\t\t0x%04x\t\t(in bytes)\n"
			  "1st drop reason\t0x%08x\t(details on first drop since last handling)\n"
			  "Sticky reasons\t0x%08x\t(all drop reasons since last handling)\n",
			  address,
			  GET_FIELD(details, QED_DORQ_ATTENTION_OPAQUE),
			  GET_FIELD(details, QED_DORQ_ATTENTION_SIZE) * 4,
			  first_drop_reason, all_drops_reason);

		/* Clear the doorbell drop details and prepare for next drop */
		qed_wr(p_hwfn, p_ptt, DORQ_REG_DB_DROP_DETAILS_REL, 0);

		/* Mark interrupt as handled (note: even if drop was due to a different
		 * reason than overflow we mark as handled)
		 */
		qed_wr(p_hwfn,
		       p_ptt,
		       DORQ_REG_INT_STS_WR,
		       DORQ_REG_INT_STS_DB_DROP |
		       DORQ_REG_INT_STS_DORQ_FIFO_OVFL_ERR);

		/* If there are no indications other than drop indications, success */
		if ((int_sts & ~(DORQ_REG_INT_STS_DB_DROP |
				 DORQ_REG_INT_STS_DORQ_FIFO_OVFL_ERR |
				 DORQ_REG_INT_STS_DORQ_FIFO_AFULL)) == 0)
			return 0;
	}

	/* Some other indication was present - non recoverable */
	DP_INFO(p_hwfn, "DORQ fatal attention\n");

	return -EINVAL;
}

static int qed_dorq_attn_cb(struct qed_hwfn *p_hwfn)
{
	p_hwfn->db_recovery_info.dorq_attn = true;
	qed_dorq_attn_overflow(p_hwfn);

	return qed_dorq_attn_int_sts(p_hwfn);
}

static void qed_dorq_attn_handler(struct qed_hwfn *p_hwfn)
{
	if (p_hwfn->db_recovery_info.dorq_attn)
		goto out;

	/* Call DORQ callback if the attention was missed */
	qed_dorq_attn_cb(p_hwfn);
out:
	p_hwfn->db_recovery_info.dorq_attn = false;
}

/* Instead of major changes to the data-structure, we have a some 'special'
 * identifiers for sources that changed meaning between adapters.
 */
enum aeu_invert_reg_special_type {
	AEU_INVERT_REG_SPECIAL_CNIG_0,
	AEU_INVERT_REG_SPECIAL_CNIG_1,
	AEU_INVERT_REG_SPECIAL_CNIG_2,
	AEU_INVERT_REG_SPECIAL_CNIG_3,
	AEU_INVERT_REG_SPECIAL_MAX,
};

static struct aeu_invert_reg_bit
aeu_descs_special[AEU_INVERT_REG_SPECIAL_MAX] = {
	{"CNIG port 0", ATTENTION_SINGLE, NULL, BLOCK_CNIG},
	{"CNIG port 1", ATTENTION_SINGLE, NULL, BLOCK_CNIG},
	{"CNIG port 2", ATTENTION_SINGLE, NULL, BLOCK_CNIG},
	{"CNIG port 3", ATTENTION_SINGLE, NULL, BLOCK_CNIG},
};

/* Notice aeu_invert_reg must be defined in the same order of bits as HW;  */
static struct aeu_invert_reg aeu_descs[NUM_ATTN_REGS] = {
	{
		{       /* After Invert 1 */
			{"GPIO0 function%d",
			 (32 << ATTENTION_LENGTH_SHIFT), NULL, MAX_BLOCK_ID},
		}
	},

	{
		{       /* After Invert 2 */
			{"PGLUE config_space", ATTENTION_SINGLE,
			 NULL, MAX_BLOCK_ID},
			{"PGLUE misc_flr", ATTENTION_SINGLE,
			 NULL, MAX_BLOCK_ID},
			{"PGLUE B RBC", ATTENTION_PAR_INT,
			 qed_pglueb_rbc_attn_cb, BLOCK_PGLUE_B},
			{"PGLUE misc_mctp", ATTENTION_SINGLE,
			 NULL, MAX_BLOCK_ID},
			{"Flash event", ATTENTION_SINGLE, NULL, MAX_BLOCK_ID},
			{"SMB event", ATTENTION_SINGLE,	NULL, MAX_BLOCK_ID},
			{"Main Power", ATTENTION_SINGLE, NULL, MAX_BLOCK_ID},
			{"SW timers #%d", (8 << ATTENTION_LENGTH_SHIFT) |
					  (1 << ATTENTION_OFFSET_SHIFT),
			 NULL, MAX_BLOCK_ID},
			{"PCIE glue/PXP VPD %d",
			 (16 << ATTENTION_LENGTH_SHIFT), NULL, BLOCK_PGLCS},
		}
	},

	{
		{       /* After Invert 3 */
			{"General Attention %d",
			 (32 << ATTENTION_LENGTH_SHIFT), NULL, MAX_BLOCK_ID},
		}
	},

	{
		{       /* After Invert 4 */
			{"General Attention 32", ATTENTION_SINGLE,
			 NULL, MAX_BLOCK_ID},
			{"General Attention %d",
			 (2 << ATTENTION_LENGTH_SHIFT) |
			 (33 << ATTENTION_OFFSET_SHIFT), NULL, MAX_BLOCK_ID},
			{"General Attention 35", ATTENTION_SINGLE,
			 NULL, MAX_BLOCK_ID},
			{"NWS Parity",
			 ATTENTION_PAR | ATTENTION_BB_DIFFERENT |
			 ATTENTION_BB(AEU_INVERT_REG_SPECIAL_CNIG_0),
			 NULL, BLOCK_NWS},
			{"NWS Interrupt",
			 ATTENTION_SINGLE | ATTENTION_BB_DIFFERENT |
			 ATTENTION_BB(AEU_INVERT_REG_SPECIAL_CNIG_1),
			 NULL, BLOCK_NWS},
			{"NWM Parity",
			 ATTENTION_PAR | ATTENTION_BB_DIFFERENT |
			 ATTENTION_BB(AEU_INVERT_REG_SPECIAL_CNIG_2),
			 NULL, BLOCK_NWM},
			{"NWM Interrupt",
			 ATTENTION_SINGLE | ATTENTION_BB_DIFFERENT |
			 ATTENTION_BB(AEU_INVERT_REG_SPECIAL_CNIG_3),
			 NULL, BLOCK_NWM},
			{"MCP CPU", ATTENTION_SINGLE,
			 qed_mcp_attn_cb, MAX_BLOCK_ID},
			{"MCP Watchdog timer", ATTENTION_SINGLE,
			 NULL, MAX_BLOCK_ID},
			{"MCP M2P", ATTENTION_SINGLE, NULL, MAX_BLOCK_ID},
			{"AVS stop status ready", ATTENTION_SINGLE,
			 NULL, MAX_BLOCK_ID},
			{"MSTAT", ATTENTION_PAR_INT, NULL, MAX_BLOCK_ID},
			{"MSTAT per-path", ATTENTION_PAR_INT,
			 NULL, MAX_BLOCK_ID},
			{"Reserved %d", (6 << ATTENTION_LENGTH_SHIFT),
			 NULL, MAX_BLOCK_ID},
			{"NIG", ATTENTION_PAR_INT, NULL, BLOCK_NIG},
			{"BMB/OPTE/MCP", ATTENTION_PAR_INT, NULL, BLOCK_BMB},
			{"BTB",	ATTENTION_PAR_INT, NULL, BLOCK_BTB},
			{"BRB",	ATTENTION_PAR_INT, NULL, BLOCK_BRB},
			{"PRS",	ATTENTION_PAR_INT, NULL, BLOCK_PRS},
		}
	},

	{
		{       /* After Invert 5 */
			{"SRC", ATTENTION_PAR_INT, NULL, BLOCK_SRC},
			{"PB Client1", ATTENTION_PAR_INT, NULL, BLOCK_PBF_PB1},
			{"PB Client2", ATTENTION_PAR_INT, NULL, BLOCK_PBF_PB2},
			{"RPB", ATTENTION_PAR_INT, NULL, BLOCK_RPB},
			{"PBF", ATTENTION_PAR_INT, NULL, BLOCK_PBF},
			{"QM", ATTENTION_PAR_INT, NULL, BLOCK_QM},
			{"TM", ATTENTION_PAR_INT, NULL, BLOCK_TM},
			{"MCM",  ATTENTION_PAR_INT, NULL, BLOCK_MCM},
			{"MSDM", ATTENTION_PAR_INT, NULL, BLOCK_MSDM},
			{"MSEM", ATTENTION_PAR_INT, NULL, BLOCK_MSEM},
			{"PCM", ATTENTION_PAR_INT, NULL, BLOCK_PCM},
			{"PSDM", ATTENTION_PAR_INT, NULL, BLOCK_PSDM},
			{"PSEM", ATTENTION_PAR_INT, NULL, BLOCK_PSEM},
			{"TCM", ATTENTION_PAR_INT, NULL, BLOCK_TCM},
			{"TSDM", ATTENTION_PAR_INT, NULL, BLOCK_TSDM},
			{"TSEM", ATTENTION_PAR_INT, NULL, BLOCK_TSEM},
		}
	},

	{
		{       /* After Invert 6 */
			{"UCM", ATTENTION_PAR_INT, NULL, BLOCK_UCM},
			{"USDM", ATTENTION_PAR_INT, NULL, BLOCK_USDM},
			{"USEM", ATTENTION_PAR_INT, NULL, BLOCK_USEM},
			{"XCM",	ATTENTION_PAR_INT, NULL, BLOCK_XCM},
			{"XSDM", ATTENTION_PAR_INT, NULL, BLOCK_XSDM},
			{"XSEM", ATTENTION_PAR_INT, NULL, BLOCK_XSEM},
			{"YCM",	ATTENTION_PAR_INT, NULL, BLOCK_YCM},
			{"YSDM", ATTENTION_PAR_INT, NULL, BLOCK_YSDM},
			{"YSEM", ATTENTION_PAR_INT, NULL, BLOCK_YSEM},
			{"XYLD", ATTENTION_PAR_INT, NULL, BLOCK_XYLD},
			{"TMLD", ATTENTION_PAR_INT, NULL, BLOCK_TMLD},
			{"MYLD", ATTENTION_PAR_INT, NULL, BLOCK_MULD},
			{"YULD", ATTENTION_PAR_INT, NULL, BLOCK_YULD},
			{"DORQ", ATTENTION_PAR_INT,
			 qed_dorq_attn_cb, BLOCK_DORQ},
			{"DBG", ATTENTION_PAR_INT, NULL, BLOCK_DBG},
			{"IPC",	ATTENTION_PAR_INT, NULL, BLOCK_IPC},
		}
	},

	{
		{       /* After Invert 7 */
			{"CCFC", ATTENTION_PAR_INT, NULL, BLOCK_CCFC},
			{"CDU", ATTENTION_PAR_INT, NULL, BLOCK_CDU},
			{"DMAE", ATTENTION_PAR_INT, NULL, BLOCK_DMAE},
			{"IGU", ATTENTION_PAR_INT, NULL, BLOCK_IGU},
			{"ATC", ATTENTION_PAR_INT, NULL, MAX_BLOCK_ID},
			{"CAU", ATTENTION_PAR_INT, NULL, BLOCK_CAU},
			{"PTU", ATTENTION_PAR_INT, NULL, BLOCK_PTU},
			{"PRM", ATTENTION_PAR_INT, NULL, BLOCK_PRM},
			{"TCFC", ATTENTION_PAR_INT, NULL, BLOCK_TCFC},
			{"RDIF", ATTENTION_PAR_INT, NULL, BLOCK_RDIF},
			{"TDIF", ATTENTION_PAR_INT, NULL, BLOCK_TDIF},
			{"RSS", ATTENTION_PAR_INT, NULL, BLOCK_RSS},
			{"MISC", ATTENTION_PAR_INT, NULL, BLOCK_MISC},
			{"MISCS", ATTENTION_PAR_INT, NULL, BLOCK_MISCS},
			{"PCIE", ATTENTION_PAR, NULL, BLOCK_PCIE},
			{"Vaux PCI core", ATTENTION_SINGLE, NULL, BLOCK_PGLCS},
			{"PSWRQ", ATTENTION_PAR_INT, NULL, BLOCK_PSWRQ},
		}
	},

	{
		{       /* After Invert 8 */
			{"PSWRQ (pci_clk)", ATTENTION_PAR_INT,
			 NULL, BLOCK_PSWRQ2},
			{"PSWWR", ATTENTION_PAR_INT, NULL, BLOCK_PSWWR},
			{"PSWWR (pci_clk)", ATTENTION_PAR_INT,
			 NULL, BLOCK_PSWWR2},
			{"PSWRD", ATTENTION_PAR_INT, NULL, BLOCK_PSWRD},
			{"PSWRD (pci_clk)", ATTENTION_PAR_INT,
			 NULL, BLOCK_PSWRD2},
			{"PSWHST", ATTENTION_PAR_INT,
			 qed_pswhst_attn_cb, BLOCK_PSWHST},
			{"PSWHST (pci_clk)", ATTENTION_PAR_INT,
			 NULL, BLOCK_PSWHST2},
			{"GRC",	ATTENTION_PAR_INT,
			 qed_grc_attn_cb, BLOCK_GRC},
			{"CPMU", ATTENTION_PAR_INT, NULL, BLOCK_CPMU},
			{"NCSI", ATTENTION_PAR_INT, NULL, BLOCK_NCSI},
			{"MSEM PRAM", ATTENTION_PAR, NULL, MAX_BLOCK_ID},
			{"PSEM PRAM", ATTENTION_PAR, NULL, MAX_BLOCK_ID},
			{"TSEM PRAM", ATTENTION_PAR, NULL, MAX_BLOCK_ID},
			{"USEM PRAM", ATTENTION_PAR, NULL, MAX_BLOCK_ID},
			{"XSEM PRAM", ATTENTION_PAR, NULL, MAX_BLOCK_ID},
			{"YSEM PRAM", ATTENTION_PAR, NULL, MAX_BLOCK_ID},
			{"pxp_misc_mps", ATTENTION_PAR, NULL, BLOCK_PGLCS},
			{"PCIE glue/PXP Exp. ROM", ATTENTION_SINGLE,
			 NULL, BLOCK_PGLCS},
			{"PERST_B assertion", ATTENTION_SINGLE,
			 NULL, MAX_BLOCK_ID},
			{"PERST_B deassertion", ATTENTION_SINGLE,
			 NULL, MAX_BLOCK_ID},
			{"Reserved %d", (2 << ATTENTION_LENGTH_SHIFT),
			 NULL, MAX_BLOCK_ID},
		}
	},

	{
		{       /* After Invert 9 */
			{"MCP Latched memory", ATTENTION_PAR,
			 NULL, MAX_BLOCK_ID},
			{"MCP Latched scratchpad cache", ATTENTION_SINGLE,
			 NULL, MAX_BLOCK_ID},
			{"MCP Latched ump_tx", ATTENTION_PAR,
			 NULL, MAX_BLOCK_ID},
			{"MCP Latched scratchpad", ATTENTION_PAR,
			 NULL, MAX_BLOCK_ID},
			{"Reserved %d", (28 << ATTENTION_LENGTH_SHIFT),
			 NULL, MAX_BLOCK_ID},
		}
	},
};

static struct aeu_invert_reg_bit *
qed_int_aeu_translate(struct qed_hwfn *p_hwfn,
		      struct aeu_invert_reg_bit *p_bit)
{
	if (!QED_IS_BB(p_hwfn->cdev))
		return p_bit;

	if (!(p_bit->flags & ATTENTION_BB_DIFFERENT))
		return p_bit;

	return &aeu_descs_special[(p_bit->flags & ATTENTION_BB_MASK) >>
				  ATTENTION_BB_SHIFT];
}

static bool qed_int_is_parity_flag(struct qed_hwfn *p_hwfn,
				   struct aeu_invert_reg_bit *p_bit)
{
	return !!(qed_int_aeu_translate(p_hwfn, p_bit)->flags &
		   ATTENTION_PARITY);
}

#define ATTN_STATE_BITS         (0xfff)
#define ATTN_BITS_MASKABLE      (0x3ff)
struct qed_sb_attn_info {
	/* Virtual & Physical address of the SB */
	struct atten_status_block       *sb_attn;
	dma_addr_t			sb_phys;

	/* Last seen running index */
	u16				index;

	/* A mask of the AEU bits resulting in a parity error */
	u32				parity_mask[NUM_ATTN_REGS];

	/* A pointer to the attention description structure */
	struct aeu_invert_reg		*p_aeu_desc;

	/* Previously asserted attentions, which are still unasserted */
	u16				known_attn;

	/* Cleanup address for the link's general hw attention */
	u32				mfw_attn_addr;
};

static inline u16 qed_attn_update_idx(struct qed_hwfn *p_hwfn,
				      struct qed_sb_attn_info *p_sb_desc)
{
	u16 rc = 0, index;

	index = le16_to_cpu(p_sb_desc->sb_attn->sb_index);
	if (p_sb_desc->index != index) {
		p_sb_desc->index	= index;
		rc		      = QED_SB_ATT_IDX;
	}

	return rc;
}

/**
 *  @brief qed_int_assertion - handles asserted attention bits
 *
 *  @param p_hwfn
 *  @param asserted_bits newly asserted bits
 *  @return int
 */
static int qed_int_assertion(struct qed_hwfn *p_hwfn, u16 asserted_bits)
{
	struct qed_sb_attn_info *sb_attn_sw = p_hwfn->p_sb_attn;
	u32 igu_mask;

	/* Mask the source of the attention in the IGU */
	igu_mask = qed_rd(p_hwfn, p_hwfn->p_dpc_ptt, IGU_REG_ATTENTION_ENABLE);
	DP_VERBOSE(p_hwfn, NETIF_MSG_INTR, "IGU mask: 0x%08x --> 0x%08x\n",
		   igu_mask, igu_mask & ~(asserted_bits & ATTN_BITS_MASKABLE));
	igu_mask &= ~(asserted_bits & ATTN_BITS_MASKABLE);
	qed_wr(p_hwfn, p_hwfn->p_dpc_ptt, IGU_REG_ATTENTION_ENABLE, igu_mask);

	DP_VERBOSE(p_hwfn, NETIF_MSG_INTR,
		   "inner known ATTN state: 0x%04x --> 0x%04x\n",
		   sb_attn_sw->known_attn,
		   sb_attn_sw->known_attn | asserted_bits);
	sb_attn_sw->known_attn |= asserted_bits;

	/* Handle MCP events */
	if (asserted_bits & 0x100) {
		qed_mcp_handle_events(p_hwfn, p_hwfn->p_dpc_ptt);
		/* Clean the MCP attention */
		qed_wr(p_hwfn, p_hwfn->p_dpc_ptt,
		       sb_attn_sw->mfw_attn_addr, 0);
	}

	DIRECT_REG_WR((u8 __iomem *)p_hwfn->regview +
		      GTT_BAR0_MAP_REG_IGU_CMD +
		      ((IGU_CMD_ATTN_BIT_SET_UPPER -
			IGU_CMD_INT_ACK_BASE) << 3),
		      (u32)asserted_bits);

	DP_VERBOSE(p_hwfn, NETIF_MSG_INTR, "set cmd IGU: 0x%04x\n",
		   asserted_bits);

	return 0;
}

static void qed_int_attn_print(struct qed_hwfn *p_hwfn,
			       enum block_id id,
			       enum dbg_attn_type type, bool b_clear)
{
	struct dbg_attn_block_result attn_results;
	enum dbg_status status;

	memset(&attn_results, 0, sizeof(attn_results));

	status = qed_dbg_read_attn(p_hwfn, p_hwfn->p_dpc_ptt, id, type,
				   b_clear, &attn_results);
	if (status != DBG_STATUS_OK)
		DP_NOTICE(p_hwfn,
			  "Failed to parse attention information [status: %s]\n",
			  qed_dbg_get_status_str(status));
	else
		qed_dbg_parse_attn(p_hwfn, &attn_results);
}

/**
 * @brief qed_int_deassertion_aeu_bit - handles the effects of a single
 * cause of the attention
 *
 * @param p_hwfn
 * @param p_aeu - descriptor of an AEU bit which caused the attention
 * @param aeu_en_reg - register offset of the AEU enable reg. which configured
 *  this bit to this group.
 * @param bit_index - index of this bit in the aeu_en_reg
 *
 * @return int
 */
static int
qed_int_deassertion_aeu_bit(struct qed_hwfn *p_hwfn,
			    struct aeu_invert_reg_bit *p_aeu,
			    u32 aeu_en_reg,
			    const char *p_bit_name, u32 bitmask)
{
	bool b_fatal = false;
	int rc = -EINVAL;
	u32 val;

	DP_INFO(p_hwfn, "Deasserted attention `%s'[%08x]\n",
		p_bit_name, bitmask);

	/* Call callback before clearing the interrupt status */
	if (p_aeu->cb) {
		DP_INFO(p_hwfn, "`%s (attention)': Calling Callback function\n",
			p_bit_name);
		rc = p_aeu->cb(p_hwfn);
	}

	if (rc)
		b_fatal = true;

	/* Print HW block interrupt registers */
	if (p_aeu->block_index != MAX_BLOCK_ID)
		qed_int_attn_print(p_hwfn, p_aeu->block_index,
				   ATTN_TYPE_INTERRUPT, !b_fatal);


	/* If the attention is benign, no need to prevent it */
	if (!rc)
		goto out;

	/* Prevent this Attention from being asserted in the future */
	val = qed_rd(p_hwfn, p_hwfn->p_dpc_ptt, aeu_en_reg);
	qed_wr(p_hwfn, p_hwfn->p_dpc_ptt, aeu_en_reg, (val & ~bitmask));
	DP_INFO(p_hwfn, "`%s' - Disabled future attentions\n",
		p_bit_name);

out:
	return rc;
}

/**
 * @brief qed_int_deassertion_parity - handle a single parity AEU source
 *
 * @param p_hwfn
 * @param p_aeu - descriptor of an AEU bit which caused the parity
 * @param aeu_en_reg - address of the AEU enable register
 * @param bit_index
 */
static void qed_int_deassertion_parity(struct qed_hwfn *p_hwfn,
				       struct aeu_invert_reg_bit *p_aeu,
				       u32 aeu_en_reg, u8 bit_index)
{
	u32 block_id = p_aeu->block_index, mask, val;

	DP_NOTICE(p_hwfn->cdev,
		  "%s parity attention is set [address 0x%08x, bit %d]\n",
		  p_aeu->bit_name, aeu_en_reg, bit_index);

	if (block_id != MAX_BLOCK_ID) {
		qed_int_attn_print(p_hwfn, block_id, ATTN_TYPE_PARITY, false);

		/* In BB, there's a single parity bit for several blocks */
		if (block_id == BLOCK_BTB) {
			qed_int_attn_print(p_hwfn, BLOCK_OPTE,
					   ATTN_TYPE_PARITY, false);
			qed_int_attn_print(p_hwfn, BLOCK_MCP,
					   ATTN_TYPE_PARITY, false);
		}
	}

	/* Prevent this parity error from being re-asserted */
	mask = ~BIT(bit_index);
	val = qed_rd(p_hwfn, p_hwfn->p_dpc_ptt, aeu_en_reg);
	qed_wr(p_hwfn, p_hwfn->p_dpc_ptt, aeu_en_reg, val & mask);
	DP_INFO(p_hwfn, "`%s' - Disabled future parity errors\n",
		p_aeu->bit_name);
}

/**
 * @brief - handles deassertion of previously asserted attentions.
 *
 * @param p_hwfn
 * @param deasserted_bits - newly deasserted bits
 * @return int
 *
 */
static int qed_int_deassertion(struct qed_hwfn  *p_hwfn,
			       u16 deasserted_bits)
{
	struct qed_sb_attn_info *sb_attn_sw = p_hwfn->p_sb_attn;
	u32 aeu_inv_arr[NUM_ATTN_REGS], aeu_mask, aeu_en, en;
	u8 i, j, k, bit_idx;
	int rc = 0;

	/* Read the attention registers in the AEU */
	for (i = 0; i < NUM_ATTN_REGS; i++) {
		aeu_inv_arr[i] = qed_rd(p_hwfn, p_hwfn->p_dpc_ptt,
					MISC_REG_AEU_AFTER_INVERT_1_IGU +
					i * 0x4);
		DP_VERBOSE(p_hwfn, NETIF_MSG_INTR,
			   "Deasserted bits [%d]: %08x\n",
			   i, aeu_inv_arr[i]);
	}

	/* Find parity attentions first */
	for (i = 0; i < NUM_ATTN_REGS; i++) {
		struct aeu_invert_reg *p_aeu = &sb_attn_sw->p_aeu_desc[i];
		u32 parities;

		aeu_en = MISC_REG_AEU_ENABLE1_IGU_OUT_0 + i * sizeof(u32);
		en = qed_rd(p_hwfn, p_hwfn->p_dpc_ptt, aeu_en);

		/* Skip register in which no parity bit is currently set */
		parities = sb_attn_sw->parity_mask[i] & aeu_inv_arr[i] & en;
		if (!parities)
			continue;

		for (j = 0, bit_idx = 0; bit_idx < 32; j++) {
			struct aeu_invert_reg_bit *p_bit = &p_aeu->bits[j];

			if (qed_int_is_parity_flag(p_hwfn, p_bit) &&
			    !!(parities & BIT(bit_idx)))
				qed_int_deassertion_parity(p_hwfn, p_bit,
							   aeu_en, bit_idx);

			bit_idx += ATTENTION_LENGTH(p_bit->flags);
		}
	}

	/* Find non-parity cause for attention and act */
	for (k = 0; k < MAX_ATTN_GRPS; k++) {
		struct aeu_invert_reg_bit *p_aeu;

		/* Handle only groups whose attention is currently deasserted */
		if (!(deasserted_bits & (1 << k)))
			continue;

		for (i = 0; i < NUM_ATTN_REGS; i++) {
			u32 bits;

			aeu_en = MISC_REG_AEU_ENABLE1_IGU_OUT_0 +
				 i * sizeof(u32) +
				 k * sizeof(u32) * NUM_ATTN_REGS;

			en = qed_rd(p_hwfn, p_hwfn->p_dpc_ptt, aeu_en);
			bits = aeu_inv_arr[i] & en;

			/* Skip if no bit from this group is currently set */
			if (!bits)
				continue;

			/* Find all set bits from current register which belong
			 * to current group, making them responsible for the
			 * previous assertion.
			 */
			for (j = 0, bit_idx = 0; bit_idx < 32; j++) {
				long unsigned int bitmask;
				u8 bit, bit_len;

				p_aeu = &sb_attn_sw->p_aeu_desc[i].bits[j];
				p_aeu = qed_int_aeu_translate(p_hwfn, p_aeu);

				bit = bit_idx;
				bit_len = ATTENTION_LENGTH(p_aeu->flags);
				if (qed_int_is_parity_flag(p_hwfn, p_aeu)) {
					/* Skip Parity */
					bit++;
					bit_len--;
				}

				bitmask = bits & (((1 << bit_len) - 1) << bit);
				bitmask >>= bit;

				if (bitmask) {
					u32 flags = p_aeu->flags;
					char bit_name[30];
					u8 num;

					num = (u8)find_first_bit(&bitmask,
								 bit_len);

					/* Some bits represent more than a
					 * a single interrupt. Correctly print
					 * their name.
					 */
					if (ATTENTION_LENGTH(flags) > 2 ||
					    ((flags & ATTENTION_PAR_INT) &&
					     ATTENTION_LENGTH(flags) > 1))
						snprintf(bit_name, 30,
							 p_aeu->bit_name, num);
					else
						strncpy(bit_name,
							p_aeu->bit_name, 30);

					/* We now need to pass bitmask in its
					 * correct position.
					 */
					bitmask <<= bit;

					/* Handle source of the attention */
					qed_int_deassertion_aeu_bit(p_hwfn,
								    p_aeu,
								    aeu_en,
								    bit_name,
								    bitmask);
				}

				bit_idx += ATTENTION_LENGTH(p_aeu->flags);
			}
		}
	}

	/* Handle missed DORQ attention */
	qed_dorq_attn_handler(p_hwfn);

	/* Clear IGU indication for the deasserted bits */
	DIRECT_REG_WR((u8 __iomem *)p_hwfn->regview +
				    GTT_BAR0_MAP_REG_IGU_CMD +
				    ((IGU_CMD_ATTN_BIT_CLR_UPPER -
				      IGU_CMD_INT_ACK_BASE) << 3),
				    ~((u32)deasserted_bits));

	/* Unmask deasserted attentions in IGU */
	aeu_mask = qed_rd(p_hwfn, p_hwfn->p_dpc_ptt, IGU_REG_ATTENTION_ENABLE);
	aeu_mask |= (deasserted_bits & ATTN_BITS_MASKABLE);
	qed_wr(p_hwfn, p_hwfn->p_dpc_ptt, IGU_REG_ATTENTION_ENABLE, aeu_mask);

	/* Clear deassertion from inner state */
	sb_attn_sw->known_attn &= ~deasserted_bits;

	return rc;
}

static int qed_int_attentions(struct qed_hwfn *p_hwfn)
{
	struct qed_sb_attn_info *p_sb_attn_sw = p_hwfn->p_sb_attn;
	struct atten_status_block *p_sb_attn = p_sb_attn_sw->sb_attn;
	u32 attn_bits = 0, attn_acks = 0;
	u16 asserted_bits, deasserted_bits;
	__le16 index;
	int rc = 0;

	/* Read current attention bits/acks - safeguard against attentions
	 * by guaranting work on a synchronized timeframe
	 */
	do {
		index = p_sb_attn->sb_index;
		/* finish reading index before the loop condition */
		dma_rmb();
		attn_bits = le32_to_cpu(p_sb_attn->atten_bits);
		attn_acks = le32_to_cpu(p_sb_attn->atten_ack);
	} while (index != p_sb_attn->sb_index);
	p_sb_attn->sb_index = index;

	/* Attention / Deassertion are meaningful (and in correct state)
	 * only when they differ and consistent with known state - deassertion
	 * when previous attention & current ack, and assertion when current
	 * attention with no previous attention
	 */
	asserted_bits = (attn_bits & ~attn_acks & ATTN_STATE_BITS) &
		~p_sb_attn_sw->known_attn;
	deasserted_bits = (~attn_bits & attn_acks & ATTN_STATE_BITS) &
		p_sb_attn_sw->known_attn;

	if ((asserted_bits & ~0x100) || (deasserted_bits & ~0x100)) {
		DP_INFO(p_hwfn,
			"Attention: Index: 0x%04x, Bits: 0x%08x, Acks: 0x%08x, asserted: 0x%04x, De-asserted 0x%04x [Prev. known: 0x%04x]\n",
			index, attn_bits, attn_acks, asserted_bits,
			deasserted_bits, p_sb_attn_sw->known_attn);
	} else if (asserted_bits == 0x100) {
		DP_INFO(p_hwfn, "MFW indication via attention\n");
	} else {
		DP_VERBOSE(p_hwfn, NETIF_MSG_INTR,
			   "MFW indication [deassertion]\n");
	}

	if (asserted_bits) {
		rc = qed_int_assertion(p_hwfn, asserted_bits);
		if (rc)
			return rc;
	}

	if (deasserted_bits)
		rc = qed_int_deassertion(p_hwfn, deasserted_bits);

	return rc;
}

static void qed_sb_ack_attn(struct qed_hwfn *p_hwfn,
			    void __iomem *igu_addr, u32 ack_cons)
{
	struct igu_prod_cons_update igu_ack = { 0 };

	igu_ack.sb_id_and_flags =
		((ack_cons << IGU_PROD_CONS_UPDATE_SB_INDEX_SHIFT) |
		 (1 << IGU_PROD_CONS_UPDATE_UPDATE_FLAG_SHIFT) |
		 (IGU_INT_NOP << IGU_PROD_CONS_UPDATE_ENABLE_INT_SHIFT) |
		 (IGU_SEG_ACCESS_ATTN <<
		  IGU_PROD_CONS_UPDATE_SEGMENT_ACCESS_SHIFT));

	DIRECT_REG_WR(igu_addr, igu_ack.sb_id_and_flags);

	/* Both segments (interrupts & acks) are written to same place address;
	 * Need to guarantee all commands will be received (in-order) by HW.
	 */
	barrier();
}

void qed_int_sp_dpc(unsigned long hwfn_cookie)
{
	struct qed_hwfn *p_hwfn = (struct qed_hwfn *)hwfn_cookie;
	struct qed_pi_info *pi_info = NULL;
	struct qed_sb_attn_info *sb_attn;
	struct qed_sb_info *sb_info;
	int arr_size;
	u16 rc = 0;

	if (!p_hwfn->p_sp_sb) {
		DP_ERR(p_hwfn->cdev, "DPC called - no p_sp_sb\n");
		return;
	}

	sb_info = &p_hwfn->p_sp_sb->sb_info;
	arr_size = ARRAY_SIZE(p_hwfn->p_sp_sb->pi_info_arr);
	if (!sb_info) {
		DP_ERR(p_hwfn->cdev,
		       "Status block is NULL - cannot ack interrupts\n");
		return;
	}

	if (!p_hwfn->p_sb_attn) {
		DP_ERR(p_hwfn->cdev, "DPC called - no p_sb_attn");
		return;
	}
	sb_attn = p_hwfn->p_sb_attn;

	DP_VERBOSE(p_hwfn, NETIF_MSG_INTR, "DPC Called! (hwfn %p %d)\n",
		   p_hwfn, p_hwfn->my_id);

	/* Disable ack for def status block. Required both for msix +
	 * inta in non-mask mode, in inta does no harm.
	 */
	qed_sb_ack(sb_info, IGU_INT_DISABLE, 0);

	/* Gather Interrupts/Attentions information */
	if (!sb_info->sb_virt) {
		DP_ERR(p_hwfn->cdev,
		       "Interrupt Status block is NULL - cannot check for new interrupts!\n");
	} else {
		u32 tmp_index = sb_info->sb_ack;

		rc = qed_sb_update_sb_idx(sb_info);
		DP_VERBOSE(p_hwfn->cdev, NETIF_MSG_INTR,
			   "Interrupt indices: 0x%08x --> 0x%08x\n",
			   tmp_index, sb_info->sb_ack);
	}

	if (!sb_attn || !sb_attn->sb_attn) {
		DP_ERR(p_hwfn->cdev,
		       "Attentions Status block is NULL - cannot check for new attentions!\n");
	} else {
		u16 tmp_index = sb_attn->index;

		rc |= qed_attn_update_idx(p_hwfn, sb_attn);
		DP_VERBOSE(p_hwfn->cdev, NETIF_MSG_INTR,
			   "Attention indices: 0x%08x --> 0x%08x\n",
			   tmp_index, sb_attn->index);
	}

	/* Check if we expect interrupts at this time. if not just ack them */
	if (!(rc & QED_SB_EVENT_MASK)) {
		qed_sb_ack(sb_info, IGU_INT_ENABLE, 1);
		return;
	}

	/* Check the validity of the DPC ptt. If not ack interrupts and fail */
	if (!p_hwfn->p_dpc_ptt) {
		DP_NOTICE(p_hwfn->cdev, "Failed to allocate PTT\n");
		qed_sb_ack(sb_info, IGU_INT_ENABLE, 1);
		return;
	}

	if (rc & QED_SB_ATT_IDX)
		qed_int_attentions(p_hwfn);

	if (rc & QED_SB_IDX) {
		int pi;

		/* Look for a free index */
		for (pi = 0; pi < arr_size; pi++) {
			pi_info = &p_hwfn->p_sp_sb->pi_info_arr[pi];
			if (pi_info->comp_cb)
				pi_info->comp_cb(p_hwfn, pi_info->cookie);
		}
	}

	if (sb_attn && (rc & QED_SB_ATT_IDX))
		/* This should be done before the interrupts are enabled,
		 * since otherwise a new attention will be generated.
		 */
		qed_sb_ack_attn(p_hwfn, sb_info->igu_addr, sb_attn->index);

	qed_sb_ack(sb_info, IGU_INT_ENABLE, 1);
}

static void qed_int_sb_attn_free(struct qed_hwfn *p_hwfn)
{
	struct qed_sb_attn_info *p_sb = p_hwfn->p_sb_attn;

	if (!p_sb)
		return;

	if (p_sb->sb_attn)
		dma_free_coherent(&p_hwfn->cdev->pdev->dev,
				  SB_ATTN_ALIGNED_SIZE(p_hwfn),
				  p_sb->sb_attn, p_sb->sb_phys);
	kfree(p_sb);
	p_hwfn->p_sb_attn = NULL;
}

static void qed_int_sb_attn_setup(struct qed_hwfn *p_hwfn,
				  struct qed_ptt *p_ptt)
{
	struct qed_sb_attn_info *sb_info = p_hwfn->p_sb_attn;

	memset(sb_info->sb_attn, 0, sizeof(*sb_info->sb_attn));

	sb_info->index = 0;
	sb_info->known_attn = 0;

	/* Configure Attention Status Block in IGU */
	qed_wr(p_hwfn, p_ptt, IGU_REG_ATTN_MSG_ADDR_L,
	       lower_32_bits(p_hwfn->p_sb_attn->sb_phys));
	qed_wr(p_hwfn, p_ptt, IGU_REG_ATTN_MSG_ADDR_H,
	       upper_32_bits(p_hwfn->p_sb_attn->sb_phys));
}

static void qed_int_sb_attn_init(struct qed_hwfn *p_hwfn,
				 struct qed_ptt *p_ptt,
				 void *sb_virt_addr, dma_addr_t sb_phy_addr)
{
	struct qed_sb_attn_info *sb_info = p_hwfn->p_sb_attn;
	int i, j, k;

	sb_info->sb_attn = sb_virt_addr;
	sb_info->sb_phys = sb_phy_addr;

	/* Set the pointer to the AEU descriptors */
	sb_info->p_aeu_desc = aeu_descs;

	/* Calculate Parity Masks */
	memset(sb_info->parity_mask, 0, sizeof(u32) * NUM_ATTN_REGS);
	for (i = 0; i < NUM_ATTN_REGS; i++) {
		/* j is array index, k is bit index */
		for (j = 0, k = 0; k < 32; j++) {
			struct aeu_invert_reg_bit *p_aeu;

			p_aeu = &aeu_descs[i].bits[j];
			if (qed_int_is_parity_flag(p_hwfn, p_aeu))
				sb_info->parity_mask[i] |= 1 << k;

			k += ATTENTION_LENGTH(p_aeu->flags);
		}
		DP_VERBOSE(p_hwfn, NETIF_MSG_INTR,
			   "Attn Mask [Reg %d]: 0x%08x\n",
			   i, sb_info->parity_mask[i]);
	}

	/* Set the address of cleanup for the mcp attention */
	sb_info->mfw_attn_addr = (p_hwfn->rel_pf_id << 3) +
				 MISC_REG_AEU_GENERAL_ATTN_0;

	qed_int_sb_attn_setup(p_hwfn, p_ptt);
}

static int qed_int_sb_attn_alloc(struct qed_hwfn *p_hwfn,
				 struct qed_ptt *p_ptt)
{
	struct qed_dev *cdev = p_hwfn->cdev;
	struct qed_sb_attn_info *p_sb;
	dma_addr_t p_phys = 0;
	void *p_virt;

	/* SB struct */
	p_sb = kmalloc(sizeof(*p_sb), GFP_KERNEL);
	if (!p_sb)
		return -ENOMEM;

	/* SB ring  */
	p_virt = dma_alloc_coherent(&cdev->pdev->dev,
				    SB_ATTN_ALIGNED_SIZE(p_hwfn),
				    &p_phys, GFP_KERNEL);

	if (!p_virt) {
		kfree(p_sb);
		return -ENOMEM;
	}

	/* Attention setup */
	p_hwfn->p_sb_attn = p_sb;
	qed_int_sb_attn_init(p_hwfn, p_ptt, p_virt, p_phys);

	return 0;
}

/* coalescing timeout = timeset << (timer_res + 1) */
#define QED_CAU_DEF_RX_USECS 24
#define QED_CAU_DEF_TX_USECS 48

void qed_init_cau_sb_entry(struct qed_hwfn *p_hwfn,
			   struct cau_sb_entry *p_sb_entry,
			   u8 pf_id, u16 vf_number, u8 vf_valid)
{
	struct qed_dev *cdev = p_hwfn->cdev;
	u32 cau_state;
	u8 timer_res;

	memset(p_sb_entry, 0, sizeof(*p_sb_entry));

	SET_FIELD(p_sb_entry->params, CAU_SB_ENTRY_PF_NUMBER, pf_id);
	SET_FIELD(p_sb_entry->params, CAU_SB_ENTRY_VF_NUMBER, vf_number);
	SET_FIELD(p_sb_entry->params, CAU_SB_ENTRY_VF_VALID, vf_valid);
	SET_FIELD(p_sb_entry->params, CAU_SB_ENTRY_SB_TIMESET0, 0x7F);
	SET_FIELD(p_sb_entry->params, CAU_SB_ENTRY_SB_TIMESET1, 0x7F);

	cau_state = CAU_HC_DISABLE_STATE;

	if (cdev->int_coalescing_mode == QED_COAL_MODE_ENABLE) {
		cau_state = CAU_HC_ENABLE_STATE;
		if (!cdev->rx_coalesce_usecs)
			cdev->rx_coalesce_usecs = QED_CAU_DEF_RX_USECS;
		if (!cdev->tx_coalesce_usecs)
			cdev->tx_coalesce_usecs = QED_CAU_DEF_TX_USECS;
	}

	/* Coalesce = (timeset << timer-res), timeset is 7bit wide */
	if (cdev->rx_coalesce_usecs <= 0x7F)
		timer_res = 0;
	else if (cdev->rx_coalesce_usecs <= 0xFF)
		timer_res = 1;
	else
		timer_res = 2;
	SET_FIELD(p_sb_entry->params, CAU_SB_ENTRY_TIMER_RES0, timer_res);

	if (cdev->tx_coalesce_usecs <= 0x7F)
		timer_res = 0;
	else if (cdev->tx_coalesce_usecs <= 0xFF)
		timer_res = 1;
	else
		timer_res = 2;
	SET_FIELD(p_sb_entry->params, CAU_SB_ENTRY_TIMER_RES1, timer_res);

	SET_FIELD(p_sb_entry->data, CAU_SB_ENTRY_STATE0, cau_state);
	SET_FIELD(p_sb_entry->data, CAU_SB_ENTRY_STATE1, cau_state);
}

static void qed_int_cau_conf_pi(struct qed_hwfn *p_hwfn,
				struct qed_ptt *p_ptt,
				u16 igu_sb_id,
				u32 pi_index,
				enum qed_coalescing_fsm coalescing_fsm,
				u8 timeset)
{
	struct cau_pi_entry pi_entry;
	u32 sb_offset, pi_offset;

	if (IS_VF(p_hwfn->cdev))
		return;

	sb_offset = igu_sb_id * PIS_PER_SB_E4;
	memset(&pi_entry, 0, sizeof(struct cau_pi_entry));

	SET_FIELD(pi_entry.prod, CAU_PI_ENTRY_PI_TIMESET, timeset);
	if (coalescing_fsm == QED_COAL_RX_STATE_MACHINE)
		SET_FIELD(pi_entry.prod, CAU_PI_ENTRY_FSM_SEL, 0);
	else
		SET_FIELD(pi_entry.prod, CAU_PI_ENTRY_FSM_SEL, 1);

	pi_offset = sb_offset + pi_index;
	if (p_hwfn->hw_init_done) {
		qed_wr(p_hwfn, p_ptt,
		       CAU_REG_PI_MEMORY + pi_offset * sizeof(u32),
		       *((u32 *)&(pi_entry)));
	} else {
		STORE_RT_REG(p_hwfn,
			     CAU_REG_PI_MEMORY_RT_OFFSET + pi_offset,
			     *((u32 *)&(pi_entry)));
	}
}

void qed_int_cau_conf_sb(struct qed_hwfn *p_hwfn,
			 struct qed_ptt *p_ptt,
			 dma_addr_t sb_phys,
			 u16 igu_sb_id, u16 vf_number, u8 vf_valid)
{
	struct cau_sb_entry sb_entry;

	qed_init_cau_sb_entry(p_hwfn, &sb_entry, p_hwfn->rel_pf_id,
			      vf_number, vf_valid);

	if (p_hwfn->hw_init_done) {
		/* Wide-bus, initialize via DMAE */
		u64 phys_addr = (u64)sb_phys;

		qed_dmae_host2grc(p_hwfn, p_ptt, (u64)(uintptr_t)&phys_addr,
				  CAU_REG_SB_ADDR_MEMORY +
				  igu_sb_id * sizeof(u64), 2, 0);
		qed_dmae_host2grc(p_hwfn, p_ptt, (u64)(uintptr_t)&sb_entry,
				  CAU_REG_SB_VAR_MEMORY +
				  igu_sb_id * sizeof(u64), 2, 0);
	} else {
		/* Initialize Status Block Address */
		STORE_RT_REG_AGG(p_hwfn,
				 CAU_REG_SB_ADDR_MEMORY_RT_OFFSET +
				 igu_sb_id * 2,
				 sb_phys);

		STORE_RT_REG_AGG(p_hwfn,
				 CAU_REG_SB_VAR_MEMORY_RT_OFFSET +
				 igu_sb_id * 2,
				 sb_entry);
	}

	/* Configure pi coalescing if set */
	if (p_hwfn->cdev->int_coalescing_mode == QED_COAL_MODE_ENABLE) {
		u8 num_tc = p_hwfn->hw_info.num_hw_tc;
		u8 timeset, timer_res;
		u8 i;

		/* timeset = (coalesce >> timer-res), timeset is 7bit wide */
		if (p_hwfn->cdev->rx_coalesce_usecs <= 0x7F)
			timer_res = 0;
		else if (p_hwfn->cdev->rx_coalesce_usecs <= 0xFF)
			timer_res = 1;
		else
			timer_res = 2;
		timeset = (u8)(p_hwfn->cdev->rx_coalesce_usecs >> timer_res);
		qed_int_cau_conf_pi(p_hwfn, p_ptt, igu_sb_id, RX_PI,
				    QED_COAL_RX_STATE_MACHINE, timeset);

		if (p_hwfn->cdev->tx_coalesce_usecs <= 0x7F)
			timer_res = 0;
		else if (p_hwfn->cdev->tx_coalesce_usecs <= 0xFF)
			timer_res = 1;
		else
			timer_res = 2;
		timeset = (u8)(p_hwfn->cdev->tx_coalesce_usecs >> timer_res);
		for (i = 0; i < num_tc; i++) {
			qed_int_cau_conf_pi(p_hwfn, p_ptt,
					    igu_sb_id, TX_PI(i),
					    QED_COAL_TX_STATE_MACHINE,
					    timeset);
		}
	}
}

void qed_int_sb_setup(struct qed_hwfn *p_hwfn,
		      struct qed_ptt *p_ptt, struct qed_sb_info *sb_info)
{
	/* zero status block and ack counter */
	sb_info->sb_ack = 0;
	memset(sb_info->sb_virt, 0, sizeof(*sb_info->sb_virt));

	if (IS_PF(p_hwfn->cdev))
		qed_int_cau_conf_sb(p_hwfn, p_ptt, sb_info->sb_phys,
				    sb_info->igu_sb_id, 0, 0);
}

struct qed_igu_block *qed_get_igu_free_sb(struct qed_hwfn *p_hwfn, bool b_is_pf)
{
	struct qed_igu_block *p_block;
	u16 igu_id;

	for (igu_id = 0; igu_id < QED_MAPPING_MEMORY_SIZE(p_hwfn->cdev);
	     igu_id++) {
		p_block = &p_hwfn->hw_info.p_igu_info->entry[igu_id];

		if (!(p_block->status & QED_IGU_STATUS_VALID) ||
		    !(p_block->status & QED_IGU_STATUS_FREE))
			continue;

		if (!!(p_block->status & QED_IGU_STATUS_PF) == b_is_pf)
			return p_block;
	}

	return NULL;
}

static u16 qed_get_pf_igu_sb_id(struct qed_hwfn *p_hwfn, u16 vector_id)
{
	struct qed_igu_block *p_block;
	u16 igu_id;

	for (igu_id = 0; igu_id < QED_MAPPING_MEMORY_SIZE(p_hwfn->cdev);
	     igu_id++) {
		p_block = &p_hwfn->hw_info.p_igu_info->entry[igu_id];

		if (!(p_block->status & QED_IGU_STATUS_VALID) ||
		    !p_block->is_pf ||
		    p_block->vector_number != vector_id)
			continue;

		return igu_id;
	}

	return QED_SB_INVALID_IDX;
}

u16 qed_get_igu_sb_id(struct qed_hwfn *p_hwfn, u16 sb_id)
{
	u16 igu_sb_id;

	/* Assuming continuous set of IGU SBs dedicated for given PF */
	if (sb_id == QED_SP_SB_ID)
		igu_sb_id = p_hwfn->hw_info.p_igu_info->igu_dsb_id;
	else if (IS_PF(p_hwfn->cdev))
		igu_sb_id = qed_get_pf_igu_sb_id(p_hwfn, sb_id + 1);
	else
		igu_sb_id = qed_vf_get_igu_sb_id(p_hwfn, sb_id);

	if (sb_id == QED_SP_SB_ID)
		DP_VERBOSE(p_hwfn, NETIF_MSG_INTR,
			   "Slowpath SB index in IGU is 0x%04x\n", igu_sb_id);
	else
		DP_VERBOSE(p_hwfn, NETIF_MSG_INTR,
			   "SB [%04x] <--> IGU SB [%04x]\n", sb_id, igu_sb_id);

	return igu_sb_id;
}

int qed_int_sb_init(struct qed_hwfn *p_hwfn,
		    struct qed_ptt *p_ptt,
		    struct qed_sb_info *sb_info,
		    void *sb_virt_addr, dma_addr_t sb_phy_addr, u16 sb_id)
{
	sb_info->sb_virt = sb_virt_addr;
	sb_info->sb_phys = sb_phy_addr;

	sb_info->igu_sb_id = qed_get_igu_sb_id(p_hwfn, sb_id);

	if (sb_id != QED_SP_SB_ID) {
		if (IS_PF(p_hwfn->cdev)) {
			struct qed_igu_info *p_info;
			struct qed_igu_block *p_block;

			p_info = p_hwfn->hw_info.p_igu_info;
			p_block = &p_info->entry[sb_info->igu_sb_id];

			p_block->sb_info = sb_info;
			p_block->status &= ~QED_IGU_STATUS_FREE;
			p_info->usage.free_cnt--;
		} else {
			qed_vf_set_sb_info(p_hwfn, sb_id, sb_info);
		}
	}

	sb_info->cdev = p_hwfn->cdev;

	/* The igu address will hold the absolute address that needs to be
	 * written to for a specific status block
	 */
	if (IS_PF(p_hwfn->cdev)) {
		sb_info->igu_addr = (u8 __iomem *)p_hwfn->regview +
						  GTT_BAR0_MAP_REG_IGU_CMD +
						  (sb_info->igu_sb_id << 3);
	} else {
		sb_info->igu_addr = (u8 __iomem *)p_hwfn->regview +
						  PXP_VF_BAR0_START_IGU +
						  ((IGU_CMD_INT_ACK_BASE +
						    sb_info->igu_sb_id) << 3);
	}

	sb_info->flags |= QED_SB_INFO_INIT;

	qed_int_sb_setup(p_hwfn, p_ptt, sb_info);

	return 0;
}

int qed_int_sb_release(struct qed_hwfn *p_hwfn,
		       struct qed_sb_info *sb_info, u16 sb_id)
{
	struct qed_igu_block *p_block;
	struct qed_igu_info *p_info;

	if (!sb_info)
		return 0;

	/* zero status block and ack counter */
	sb_info->sb_ack = 0;
	memset(sb_info->sb_virt, 0, sizeof(*sb_info->sb_virt));

	if (IS_VF(p_hwfn->cdev)) {
		qed_vf_set_sb_info(p_hwfn, sb_id, NULL);
		return 0;
	}

	p_info = p_hwfn->hw_info.p_igu_info;
	p_block = &p_info->entry[sb_info->igu_sb_id];

	/* Vector 0 is reserved to Default SB */
	if (!p_block->vector_number) {
		DP_ERR(p_hwfn, "Do Not free sp sb using this function");
		return -EINVAL;
	}

	/* Lose reference to client's SB info, and fix counters */
	p_block->sb_info = NULL;
	p_block->status |= QED_IGU_STATUS_FREE;
	p_info->usage.free_cnt++;

	return 0;
}

static void qed_int_sp_sb_free(struct qed_hwfn *p_hwfn)
{
	struct qed_sb_sp_info *p_sb = p_hwfn->p_sp_sb;

	if (!p_sb)
		return;

	if (p_sb->sb_info.sb_virt)
		dma_free_coherent(&p_hwfn->cdev->pdev->dev,
				  SB_ALIGNED_SIZE(p_hwfn),
				  p_sb->sb_info.sb_virt,
				  p_sb->sb_info.sb_phys);
	kfree(p_sb);
	p_hwfn->p_sp_sb = NULL;
}

static int qed_int_sp_sb_alloc(struct qed_hwfn *p_hwfn, struct qed_ptt *p_ptt)
{
	struct qed_sb_sp_info *p_sb;
	dma_addr_t p_phys = 0;
	void *p_virt;

	/* SB struct */
	p_sb = kmalloc(sizeof(*p_sb), GFP_KERNEL);
	if (!p_sb)
		return -ENOMEM;

	/* SB ring  */
	p_virt = dma_alloc_coherent(&p_hwfn->cdev->pdev->dev,
				    SB_ALIGNED_SIZE(p_hwfn),
				    &p_phys, GFP_KERNEL);
	if (!p_virt) {
		kfree(p_sb);
		return -ENOMEM;
	}

	/* Status Block setup */
	p_hwfn->p_sp_sb = p_sb;
	qed_int_sb_init(p_hwfn, p_ptt, &p_sb->sb_info, p_virt,
			p_phys, QED_SP_SB_ID);

	memset(p_sb->pi_info_arr, 0, sizeof(p_sb->pi_info_arr));

	return 0;
}

int qed_int_register_cb(struct qed_hwfn *p_hwfn,
			qed_int_comp_cb_t comp_cb,
			void *cookie, u8 *sb_idx, __le16 **p_fw_cons)
{
	struct qed_sb_sp_info *p_sp_sb = p_hwfn->p_sp_sb;
	int rc = -ENOMEM;
	u8 pi;

	/* Look for a free index */
	for (pi = 0; pi < ARRAY_SIZE(p_sp_sb->pi_info_arr); pi++) {
		if (p_sp_sb->pi_info_arr[pi].comp_cb)
			continue;

		p_sp_sb->pi_info_arr[pi].comp_cb = comp_cb;
		p_sp_sb->pi_info_arr[pi].cookie = cookie;
		*sb_idx = pi;
		*p_fw_cons = &p_sp_sb->sb_info.sb_virt->pi_array[pi];
		rc = 0;
		break;
	}

	return rc;
}

int qed_int_unregister_cb(struct qed_hwfn *p_hwfn, u8 pi)
{
	struct qed_sb_sp_info *p_sp_sb = p_hwfn->p_sp_sb;

	if (p_sp_sb->pi_info_arr[pi].comp_cb == NULL)
		return -ENOMEM;

	p_sp_sb->pi_info_arr[pi].comp_cb = NULL;
	p_sp_sb->pi_info_arr[pi].cookie = NULL;

	return 0;
}

u16 qed_int_get_sp_sb_id(struct qed_hwfn *p_hwfn)
{
	return p_hwfn->p_sp_sb->sb_info.igu_sb_id;
}

void qed_int_igu_enable_int(struct qed_hwfn *p_hwfn,
			    struct qed_ptt *p_ptt, enum qed_int_mode int_mode)
{
	u32 igu_pf_conf = IGU_PF_CONF_FUNC_EN | IGU_PF_CONF_ATTN_BIT_EN;

	p_hwfn->cdev->int_mode = int_mode;
	switch (p_hwfn->cdev->int_mode) {
	case QED_INT_MODE_INTA:
		igu_pf_conf |= IGU_PF_CONF_INT_LINE_EN;
		igu_pf_conf |= IGU_PF_CONF_SINGLE_ISR_EN;
		break;

	case QED_INT_MODE_MSI:
		igu_pf_conf |= IGU_PF_CONF_MSI_MSIX_EN;
		igu_pf_conf |= IGU_PF_CONF_SINGLE_ISR_EN;
		break;

	case QED_INT_MODE_MSIX:
		igu_pf_conf |= IGU_PF_CONF_MSI_MSIX_EN;
		break;
	case QED_INT_MODE_POLL:
		break;
	}

	qed_wr(p_hwfn, p_ptt, IGU_REG_PF_CONFIGURATION, igu_pf_conf);
}

static void qed_int_igu_enable_attn(struct qed_hwfn *p_hwfn,
				    struct qed_ptt *p_ptt)
{

	/* Configure AEU signal change to produce attentions */
	qed_wr(p_hwfn, p_ptt, IGU_REG_ATTENTION_ENABLE, 0);
	qed_wr(p_hwfn, p_ptt, IGU_REG_LEADING_EDGE_LATCH, 0xfff);
	qed_wr(p_hwfn, p_ptt, IGU_REG_TRAILING_EDGE_LATCH, 0xfff);
	qed_wr(p_hwfn, p_ptt, IGU_REG_ATTENTION_ENABLE, 0xfff);

	/* Unmask AEU signals toward IGU */
	qed_wr(p_hwfn, p_ptt, MISC_REG_AEU_MASK_ATTN_IGU, 0xff);
}

int
qed_int_igu_enable(struct qed_hwfn *p_hwfn,
		   struct qed_ptt *p_ptt, enum qed_int_mode int_mode)
{
	int rc = 0;

	qed_int_igu_enable_attn(p_hwfn, p_ptt);

	if ((int_mode != QED_INT_MODE_INTA) || IS_LEAD_HWFN(p_hwfn)) {
		rc = qed_slowpath_irq_req(p_hwfn);
		if (rc) {
			DP_NOTICE(p_hwfn, "Slowpath IRQ request failed\n");
			return -EINVAL;
		}
		p_hwfn->b_int_requested = true;
	}
	/* Enable interrupt Generation */
	qed_int_igu_enable_int(p_hwfn, p_ptt, int_mode);
	p_hwfn->b_int_enabled = 1;

	return rc;
}

void qed_int_igu_disable_int(struct qed_hwfn *p_hwfn, struct qed_ptt *p_ptt)
{
	p_hwfn->b_int_enabled = 0;

	if (IS_VF(p_hwfn->cdev))
		return;

	qed_wr(p_hwfn, p_ptt, IGU_REG_PF_CONFIGURATION, 0);
}

#define IGU_CLEANUP_SLEEP_LENGTH                (1000)
static void qed_int_igu_cleanup_sb(struct qed_hwfn *p_hwfn,
				   struct qed_ptt *p_ptt,
				   u16 igu_sb_id,
				   bool cleanup_set, u16 opaque_fid)
{
	u32 cmd_ctrl = 0, val = 0, sb_bit = 0, sb_bit_addr = 0, data = 0;
	u32 pxp_addr = IGU_CMD_INT_ACK_BASE + igu_sb_id;
	u32 sleep_cnt = IGU_CLEANUP_SLEEP_LENGTH;

	/* Set the data field */
	SET_FIELD(data, IGU_CLEANUP_CLEANUP_SET, cleanup_set ? 1 : 0);
	SET_FIELD(data, IGU_CLEANUP_CLEANUP_TYPE, 0);
	SET_FIELD(data, IGU_CLEANUP_COMMAND_TYPE, IGU_COMMAND_TYPE_SET);

	/* Set the control register */
	SET_FIELD(cmd_ctrl, IGU_CTRL_REG_PXP_ADDR, pxp_addr);
	SET_FIELD(cmd_ctrl, IGU_CTRL_REG_FID, opaque_fid);
	SET_FIELD(cmd_ctrl, IGU_CTRL_REG_TYPE, IGU_CTRL_CMD_TYPE_WR);

	qed_wr(p_hwfn, p_ptt, IGU_REG_COMMAND_REG_32LSB_DATA, data);

	barrier();

	qed_wr(p_hwfn, p_ptt, IGU_REG_COMMAND_REG_CTRL, cmd_ctrl);

	/* calculate where to read the status bit from */
	sb_bit = 1 << (igu_sb_id % 32);
	sb_bit_addr = igu_sb_id / 32 * sizeof(u32);

	sb_bit_addr += IGU_REG_CLEANUP_STATUS_0;

	/* Now wait for the command to complete */
	do {
		val = qed_rd(p_hwfn, p_ptt, sb_bit_addr);

		if ((val & sb_bit) == (cleanup_set ? sb_bit : 0))
			break;

		usleep_range(5000, 10000);
	} while (--sleep_cnt);

	if (!sleep_cnt)
		DP_NOTICE(p_hwfn,
			  "Timeout waiting for clear status 0x%08x [for sb %d]\n",
			  val, igu_sb_id);
}

void qed_int_igu_init_pure_rt_single(struct qed_hwfn *p_hwfn,
				     struct qed_ptt *p_ptt,
				     u16 igu_sb_id, u16 opaque, bool b_set)
{
	struct qed_igu_block *p_block;
	int pi, i;

	p_block = &p_hwfn->hw_info.p_igu_info->entry[igu_sb_id];
	DP_VERBOSE(p_hwfn, NETIF_MSG_INTR,
		   "Cleaning SB [%04x]: func_id= %d is_pf = %d vector_num = 0x%0x\n",
		   igu_sb_id,
		   p_block->function_id,
		   p_block->is_pf, p_block->vector_number);

	/* Set */
	if (b_set)
		qed_int_igu_cleanup_sb(p_hwfn, p_ptt, igu_sb_id, 1, opaque);

	/* Clear */
	qed_int_igu_cleanup_sb(p_hwfn, p_ptt, igu_sb_id, 0, opaque);

	/* Wait for the IGU SB to cleanup */
	for (i = 0; i < IGU_CLEANUP_SLEEP_LENGTH; i++) {
		u32 val;

		val = qed_rd(p_hwfn, p_ptt,
			     IGU_REG_WRITE_DONE_PENDING +
			     ((igu_sb_id / 32) * 4));
		if (val & BIT((igu_sb_id % 32)))
			usleep_range(10, 20);
		else
			break;
	}
	if (i == IGU_CLEANUP_SLEEP_LENGTH)
		DP_NOTICE(p_hwfn,
			  "Failed SB[0x%08x] still appearing in WRITE_DONE_PENDING\n",
			  igu_sb_id);

	/* Clear the CAU for the SB */
	for (pi = 0; pi < 12; pi++)
		qed_wr(p_hwfn, p_ptt,
		       CAU_REG_PI_MEMORY + (igu_sb_id * 12 + pi) * 4, 0);
}

void qed_int_igu_init_pure_rt(struct qed_hwfn *p_hwfn,
			      struct qed_ptt *p_ptt,
			      bool b_set, bool b_slowpath)
{
	struct qed_igu_info *p_info = p_hwfn->hw_info.p_igu_info;
	struct qed_igu_block *p_block;
	u16 igu_sb_id = 0;
	u32 val = 0;

	val = qed_rd(p_hwfn, p_ptt, IGU_REG_BLOCK_CONFIGURATION);
	val |= IGU_REG_BLOCK_CONFIGURATION_VF_CLEANUP_EN;
	val &= ~IGU_REG_BLOCK_CONFIGURATION_PXP_TPH_INTERFACE_EN;
	qed_wr(p_hwfn, p_ptt, IGU_REG_BLOCK_CONFIGURATION, val);

	for (igu_sb_id = 0;
	     igu_sb_id < QED_MAPPING_MEMORY_SIZE(p_hwfn->cdev); igu_sb_id++) {
		p_block = &p_info->entry[igu_sb_id];

		if (!(p_block->status & QED_IGU_STATUS_VALID) ||
		    !p_block->is_pf ||
		    (p_block->status & QED_IGU_STATUS_DSB))
			continue;

		qed_int_igu_init_pure_rt_single(p_hwfn, p_ptt, igu_sb_id,
						p_hwfn->hw_info.opaque_fid,
						b_set);
	}

	if (b_slowpath)
		qed_int_igu_init_pure_rt_single(p_hwfn, p_ptt,
						p_info->igu_dsb_id,
						p_hwfn->hw_info.opaque_fid,
						b_set);
}

int qed_int_igu_reset_cam(struct qed_hwfn *p_hwfn, struct qed_ptt *p_ptt)
{
	struct qed_igu_info *p_info = p_hwfn->hw_info.p_igu_info;
	struct qed_igu_block *p_block;
	int pf_sbs, vf_sbs;
	u16 igu_sb_id;
	u32 val, rval;

	if (!RESC_NUM(p_hwfn, QED_SB)) {
		p_info->b_allow_pf_vf_change = false;
	} else {
		/* Use the numbers the MFW have provided -
		 * don't forget MFW accounts for the default SB as well.
		 */
		p_info->b_allow_pf_vf_change = true;

		if (p_info->usage.cnt != RESC_NUM(p_hwfn, QED_SB) - 1) {
			DP_INFO(p_hwfn,
				"MFW notifies of 0x%04x PF SBs; IGU indicates of only 0x%04x\n",
				RESC_NUM(p_hwfn, QED_SB) - 1,
				p_info->usage.cnt);
			p_info->usage.cnt = RESC_NUM(p_hwfn, QED_SB) - 1;
		}

		if (IS_PF_SRIOV(p_hwfn)) {
			u16 vfs = p_hwfn->cdev->p_iov_info->total_vfs;

			if (vfs != p_info->usage.iov_cnt)
				DP_VERBOSE(p_hwfn,
					   NETIF_MSG_INTR,
					   "0x%04x VF SBs in IGU CAM != PCI configuration 0x%04x\n",
					   p_info->usage.iov_cnt, vfs);

			/* At this point we know how many SBs we have totally
			 * in IGU + number of PF SBs. So we can validate that
			 * we'd have sufficient for VF.
			 */
			if (vfs > p_info->usage.free_cnt +
			    p_info->usage.free_cnt_iov - p_info->usage.cnt) {
				DP_NOTICE(p_hwfn,
					  "Not enough SBs for VFs - 0x%04x SBs, from which %04x PFs and %04x are required\n",
					  p_info->usage.free_cnt +
					  p_info->usage.free_cnt_iov,
					  p_info->usage.cnt, vfs);
				return -EINVAL;
			}

			/* Currently cap the number of VFs SBs by the
			 * number of VFs.
			 */
			p_info->usage.iov_cnt = vfs;
		}
	}

	/* Mark all SBs as free, now in the right PF/VFs division */
	p_info->usage.free_cnt = p_info->usage.cnt;
	p_info->usage.free_cnt_iov = p_info->usage.iov_cnt;
	p_info->usage.orig = p_info->usage.cnt;
	p_info->usage.iov_orig = p_info->usage.iov_cnt;

	/* We now proceed to re-configure the IGU cam to reflect the initial
	 * configuration. We can start with the Default SB.
	 */
	pf_sbs = p_info->usage.cnt;
	vf_sbs = p_info->usage.iov_cnt;

	for (igu_sb_id = p_info->igu_dsb_id;
	     igu_sb_id < QED_MAPPING_MEMORY_SIZE(p_hwfn->cdev); igu_sb_id++) {
		p_block = &p_info->entry[igu_sb_id];
		val = 0;

		if (!(p_block->status & QED_IGU_STATUS_VALID))
			continue;

		if (p_block->status & QED_IGU_STATUS_DSB) {
			p_block->function_id = p_hwfn->rel_pf_id;
			p_block->is_pf = 1;
			p_block->vector_number = 0;
			p_block->status = QED_IGU_STATUS_VALID |
					  QED_IGU_STATUS_PF |
					  QED_IGU_STATUS_DSB;
		} else if (pf_sbs) {
			pf_sbs--;
			p_block->function_id = p_hwfn->rel_pf_id;
			p_block->is_pf = 1;
			p_block->vector_number = p_info->usage.cnt - pf_sbs;
			p_block->status = QED_IGU_STATUS_VALID |
					  QED_IGU_STATUS_PF |
					  QED_IGU_STATUS_FREE;
		} else if (vf_sbs) {
			p_block->function_id =
			    p_hwfn->cdev->p_iov_info->first_vf_in_pf +
			    p_info->usage.iov_cnt - vf_sbs;
			p_block->is_pf = 0;
			p_block->vector_number = 0;
			p_block->status = QED_IGU_STATUS_VALID |
					  QED_IGU_STATUS_FREE;
			vf_sbs--;
		} else {
			p_block->function_id = 0;
			p_block->is_pf = 0;
			p_block->vector_number = 0;
		}

		SET_FIELD(val, IGU_MAPPING_LINE_FUNCTION_NUMBER,
			  p_block->function_id);
		SET_FIELD(val, IGU_MAPPING_LINE_PF_VALID, p_block->is_pf);
		SET_FIELD(val, IGU_MAPPING_LINE_VECTOR_NUMBER,
			  p_block->vector_number);

		/* VF entries would be enabled when VF is initializaed */
		SET_FIELD(val, IGU_MAPPING_LINE_VALID, p_block->is_pf);

		rval = qed_rd(p_hwfn, p_ptt,
			      IGU_REG_MAPPING_MEMORY + sizeof(u32) * igu_sb_id);

		if (rval != val) {
			qed_wr(p_hwfn, p_ptt,
			       IGU_REG_MAPPING_MEMORY +
			       sizeof(u32) * igu_sb_id, val);

			DP_VERBOSE(p_hwfn,
				   NETIF_MSG_INTR,
				   "IGU reset: [SB 0x%04x] func_id = %d is_pf = %d vector_num = 0x%x [%08x -> %08x]\n",
				   igu_sb_id,
				   p_block->function_id,
				   p_block->is_pf,
				   p_block->vector_number, rval, val);
		}
	}

	return 0;
}

static void qed_int_igu_read_cam_block(struct qed_hwfn *p_hwfn,
				       struct qed_ptt *p_ptt, u16 igu_sb_id)
{
	u32 val = qed_rd(p_hwfn, p_ptt,
			 IGU_REG_MAPPING_MEMORY + sizeof(u32) * igu_sb_id);
	struct qed_igu_block *p_block;

	p_block = &p_hwfn->hw_info.p_igu_info->entry[igu_sb_id];

	/* Fill the block information */
	p_block->function_id = GET_FIELD(val, IGU_MAPPING_LINE_FUNCTION_NUMBER);
	p_block->is_pf = GET_FIELD(val, IGU_MAPPING_LINE_PF_VALID);
	p_block->vector_number = GET_FIELD(val, IGU_MAPPING_LINE_VECTOR_NUMBER);
	p_block->igu_sb_id = igu_sb_id;
}

int qed_int_igu_read_cam(struct qed_hwfn *p_hwfn, struct qed_ptt *p_ptt)
{
	struct qed_igu_info *p_igu_info;
	struct qed_igu_block *p_block;
	u32 min_vf = 0, max_vf = 0;
	u16 igu_sb_id;

	p_hwfn->hw_info.p_igu_info = kzalloc(sizeof(*p_igu_info), GFP_KERNEL);
	if (!p_hwfn->hw_info.p_igu_info)
		return -ENOMEM;

	p_igu_info = p_hwfn->hw_info.p_igu_info;

	/* Distinguish between existent and non-existent default SB */
	p_igu_info->igu_dsb_id = QED_SB_INVALID_IDX;

	/* Find the range of VF ids whose SB belong to this PF */
	if (p_hwfn->cdev->p_iov_info) {
		struct qed_hw_sriov_info *p_iov = p_hwfn->cdev->p_iov_info;

		min_vf	= p_iov->first_vf_in_pf;
		max_vf	= p_iov->first_vf_in_pf + p_iov->total_vfs;
	}

	for (igu_sb_id = 0;
	     igu_sb_id < QED_MAPPING_MEMORY_SIZE(p_hwfn->cdev); igu_sb_id++) {
		/* Read current entry; Notice it might not belong to this PF */
		qed_int_igu_read_cam_block(p_hwfn, p_ptt, igu_sb_id);
		p_block = &p_igu_info->entry[igu_sb_id];

		if ((p_block->is_pf) &&
		    (p_block->function_id == p_hwfn->rel_pf_id)) {
			p_block->status = QED_IGU_STATUS_PF |
					  QED_IGU_STATUS_VALID |
					  QED_IGU_STATUS_FREE;

			if (p_igu_info->igu_dsb_id != QED_SB_INVALID_IDX)
				p_igu_info->usage.cnt++;
		} else if (!(p_block->is_pf) &&
			   (p_block->function_id >= min_vf) &&
			   (p_block->function_id < max_vf)) {
			/* Available for VFs of this PF */
			p_block->status = QED_IGU_STATUS_VALID |
					  QED_IGU_STATUS_FREE;

			if (p_igu_info->igu_dsb_id != QED_SB_INVALID_IDX)
				p_igu_info->usage.iov_cnt++;
		}

		/* Mark the First entry belonging to the PF or its VFs
		 * as the default SB [we'll reset IGU prior to first usage].
		 */
		if ((p_block->status & QED_IGU_STATUS_VALID) &&
		    (p_igu_info->igu_dsb_id == QED_SB_INVALID_IDX)) {
			p_igu_info->igu_dsb_id = igu_sb_id;
			p_block->status |= QED_IGU_STATUS_DSB;
		}

		/* limit number of prints by having each PF print only its
		 * entries with the exception of PF0 which would print
		 * everything.
		 */
		if ((p_block->status & QED_IGU_STATUS_VALID) ||
		    (p_hwfn->abs_pf_id == 0)) {
			DP_VERBOSE(p_hwfn, NETIF_MSG_INTR,
				   "IGU_BLOCK: [SB 0x%04x] func_id = %d is_pf = %d vector_num = 0x%x\n",
				   igu_sb_id, p_block->function_id,
				   p_block->is_pf, p_block->vector_number);
		}
	}

	if (p_igu_info->igu_dsb_id == QED_SB_INVALID_IDX) {
		DP_NOTICE(p_hwfn,
			  "IGU CAM returned invalid values igu_dsb_id=0x%x\n",
			  p_igu_info->igu_dsb_id);
		return -EINVAL;
	}

	/* All non default SB are considered free at this point */
	p_igu_info->usage.free_cnt = p_igu_info->usage.cnt;
	p_igu_info->usage.free_cnt_iov = p_igu_info->usage.iov_cnt;

	DP_VERBOSE(p_hwfn, NETIF_MSG_INTR,
		   "igu_dsb_id=0x%x, num Free SBs - PF: %04x VF: %04x [might change after resource allocation]\n",
		   p_igu_info->igu_dsb_id,
		   p_igu_info->usage.cnt, p_igu_info->usage.iov_cnt);

	return 0;
}

/**
 * @brief Initialize igu runtime registers
 *
 * @param p_hwfn
 */
void qed_int_igu_init_rt(struct qed_hwfn *p_hwfn)
{
	u32 igu_pf_conf = IGU_PF_CONF_FUNC_EN;

	STORE_RT_REG(p_hwfn, IGU_REG_PF_CONFIGURATION_RT_OFFSET, igu_pf_conf);
}

u64 qed_int_igu_read_sisr_reg(struct qed_hwfn *p_hwfn)
{
	u32 lsb_igu_cmd_addr = IGU_REG_SISR_MDPC_WMASK_LSB_UPPER -
			       IGU_CMD_INT_ACK_BASE;
	u32 msb_igu_cmd_addr = IGU_REG_SISR_MDPC_WMASK_MSB_UPPER -
			       IGU_CMD_INT_ACK_BASE;
	u32 intr_status_hi = 0, intr_status_lo = 0;
	u64 intr_status = 0;

	intr_status_lo = REG_RD(p_hwfn,
				GTT_BAR0_MAP_REG_IGU_CMD +
				lsb_igu_cmd_addr * 8);
	intr_status_hi = REG_RD(p_hwfn,
				GTT_BAR0_MAP_REG_IGU_CMD +
				msb_igu_cmd_addr * 8);
	intr_status = ((u64)intr_status_hi << 32) + (u64)intr_status_lo;

	return intr_status;
}

static void qed_int_sp_dpc_setup(struct qed_hwfn *p_hwfn)
{
	tasklet_init(p_hwfn->sp_dpc,
		     qed_int_sp_dpc, (unsigned long)p_hwfn);
	p_hwfn->b_sp_dpc_enabled = true;
}

static int qed_int_sp_dpc_alloc(struct qed_hwfn *p_hwfn)
{
	p_hwfn->sp_dpc = kmalloc(sizeof(*p_hwfn->sp_dpc), GFP_KERNEL);
	if (!p_hwfn->sp_dpc)
		return -ENOMEM;

	return 0;
}

static void qed_int_sp_dpc_free(struct qed_hwfn *p_hwfn)
{
	kfree(p_hwfn->sp_dpc);
	p_hwfn->sp_dpc = NULL;
}

int qed_int_alloc(struct qed_hwfn *p_hwfn, struct qed_ptt *p_ptt)
{
	int rc = 0;

	rc = qed_int_sp_dpc_alloc(p_hwfn);
	if (rc)
		return rc;

	rc = qed_int_sp_sb_alloc(p_hwfn, p_ptt);
	if (rc)
		return rc;

	rc = qed_int_sb_attn_alloc(p_hwfn, p_ptt);

	return rc;
}

void qed_int_free(struct qed_hwfn *p_hwfn)
{
	qed_int_sp_sb_free(p_hwfn);
	qed_int_sb_attn_free(p_hwfn);
	qed_int_sp_dpc_free(p_hwfn);
}

void qed_int_setup(struct qed_hwfn *p_hwfn, struct qed_ptt *p_ptt)
{
	qed_int_sb_setup(p_hwfn, p_ptt, &p_hwfn->p_sp_sb->sb_info);
	qed_int_sb_attn_setup(p_hwfn, p_ptt);
	qed_int_sp_dpc_setup(p_hwfn);
}

void qed_int_get_num_sbs(struct qed_hwfn	*p_hwfn,
			 struct qed_sb_cnt_info *p_sb_cnt_info)
{
	struct qed_igu_info *info = p_hwfn->hw_info.p_igu_info;

	if (!info || !p_sb_cnt_info)
		return;

	memcpy(p_sb_cnt_info, &info->usage, sizeof(*p_sb_cnt_info));
}

void qed_int_disable_post_isr_release(struct qed_dev *cdev)
{
	int i;

	for_each_hwfn(cdev, i)
		cdev->hwfns[i].b_int_requested = false;
}

int qed_int_set_timer_res(struct qed_hwfn *p_hwfn, struct qed_ptt *p_ptt,
			  u8 timer_res, u16 sb_id, bool tx)
{
	struct cau_sb_entry sb_entry;
	int rc;

	if (!p_hwfn->hw_init_done) {
		DP_ERR(p_hwfn, "hardware not initialized yet\n");
		return -EINVAL;
	}

	rc = qed_dmae_grc2host(p_hwfn, p_ptt, CAU_REG_SB_VAR_MEMORY +
			       sb_id * sizeof(u64),
			       (u64)(uintptr_t)&sb_entry, 2, 0);
	if (rc) {
		DP_ERR(p_hwfn, "dmae_grc2host failed %d\n", rc);
		return rc;
	}

	if (tx)
		SET_FIELD(sb_entry.params, CAU_SB_ENTRY_TIMER_RES1, timer_res);
	else
		SET_FIELD(sb_entry.params, CAU_SB_ENTRY_TIMER_RES0, timer_res);

	rc = qed_dmae_host2grc(p_hwfn, p_ptt,
			       (u64)(uintptr_t)&sb_entry,
			       CAU_REG_SB_VAR_MEMORY +
			       sb_id * sizeof(u64), 2, 0);
	if (rc) {
		DP_ERR(p_hwfn, "dmae_host2grc failed %d\n", rc);
		return rc;
	}

	return rc;
}<|MERGE_RESOLUTION|>--- conflicted
+++ resolved
@@ -394,7 +394,6 @@
 	while (count-- && usage) {
 		usage = qed_rd(p_hwfn, p_ptt, DORQ_REG_PF_USAGE_CNT);
 		udelay(QED_DB_REC_INTERVAL);
-<<<<<<< HEAD
 	}
 
 	/* should have been depleted by now */
@@ -428,41 +427,6 @@
 			return rc;
 	}
 
-=======
-	}
-
-	/* should have been depleted by now */
-	if (usage) {
-		DP_NOTICE(p_hwfn->cdev,
-			  "DB recovery: doorbell usage failed to zero after %d usec. usage was %x\n",
-			  QED_DB_REC_INTERVAL * QED_DB_REC_COUNT, usage);
-		return -EBUSY;
-	}
-
-	return 0;
-}
-
-int qed_db_rec_handler(struct qed_hwfn *p_hwfn, struct qed_ptt *p_ptt)
-{
-	u32 attn_ovfl, cur_ovfl;
-	int rc;
-
-	attn_ovfl = test_and_clear_bit(QED_OVERFLOW_BIT,
-				       &p_hwfn->db_recovery_info.overflow);
-	cur_ovfl = qed_rd(p_hwfn, p_ptt, DORQ_REG_PF_OVFL_STICKY);
-	if (!cur_ovfl && !attn_ovfl)
-		return 0;
-
-	DP_NOTICE(p_hwfn, "PF Overflow sticky: attn %u current %u\n",
-		  attn_ovfl, cur_ovfl);
-
-	if (cur_ovfl && !p_hwfn->db_bar_no_edpm) {
-		rc = qed_db_rec_flush_queue(p_hwfn, p_ptt);
-		if (rc)
-			return rc;
-	}
-
->>>>>>> 0ecfebd2
 	/* Release overflow sticky indication (stop silently dropping everything) */
 	qed_wr(p_hwfn, p_ptt, DORQ_REG_PF_OVFL_STICKY, 0x0);
 
