--- conflicted
+++ resolved
@@ -27,10 +27,7 @@
 use crate::guest::GuestWrapper;
 use crate::vcpu::*;
 use crate::vmcs::*;
-<<<<<<< HEAD
-=======
 use crate::x86reg::*;
->>>>>>> bf6144c1
 
 module! {
     type: RustMiscdev,
