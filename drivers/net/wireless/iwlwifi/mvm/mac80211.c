/******************************************************************************
 *
 * This file is provided under a dual BSD/GPLv2 license.  When using or
 * redistributing this file, you may do so under either license.
 *
 * GPL LICENSE SUMMARY
 *
 * Copyright(c) 2012 - 2013 Intel Corporation. All rights reserved.
 *
 * This program is free software; you can redistribute it and/or modify
 * it under the terms of version 2 of the GNU General Public License as
 * published by the Free Software Foundation.
 *
 * This program is distributed in the hope that it will be useful, but
 * WITHOUT ANY WARRANTY; without even the implied warranty of
 * MERCHANTABILITY or FITNESS FOR A PARTICULAR PURPOSE.  See the GNU
 * General Public License for more details.
 *
 * You should have received a copy of the GNU General Public License
 * along with this program; if not, write to the Free Software
 * Foundation, Inc., 51 Franklin Street, Fifth Floor, Boston, MA 02110,
 * USA
 *
 * The full GNU General Public License is included in this distribution
 * in the file called COPYING.
 *
 * Contact Information:
 *  Intel Linux Wireless <ilw@linux.intel.com>
 * Intel Corporation, 5200 N.E. Elam Young Parkway, Hillsboro, OR 97124-6497
 *
 * BSD LICENSE
 *
 * Copyright(c) 2012 - 2013 Intel Corporation. All rights reserved.
 * All rights reserved.
 *
 * Redistribution and use in source and binary forms, with or without
 * modification, are permitted provided that the following conditions
 * are met:
 *
 *  * Redistributions of source code must retain the above copyright
 *    notice, this list of conditions and the following disclaimer.
 *  * Redistributions in binary form must reproduce the above copyright
 *    notice, this list of conditions and the following disclaimer in
 *    the documentation and/or other materials provided with the
 *    distribution.
 *  * Neither the name Intel Corporation nor the names of its
 *    contributors may be used to endorse or promote products derived
 *    from this software without specific prior written permission.
 *
 * THIS SOFTWARE IS PROVIDED BY THE COPYRIGHT HOLDERS AND CONTRIBUTORS
 * "AS IS" AND ANY EXPRESS OR IMPLIED WARRANTIES, INCLUDING, BUT NOT
 * LIMITED TO, THE IMPLIED WARRANTIES OF MERCHANTABILITY AND FITNESS FOR
 * A PARTICULAR PURPOSE ARE DISCLAIMED. IN NO EVENT SHALL THE COPYRIGHT
 * OWNER OR CONTRIBUTORS BE LIABLE FOR ANY DIRECT, INDIRECT, INCIDENTAL,
 * SPECIAL, EXEMPLARY, OR CONSEQUENTIAL DAMAGES (INCLUDING, BUT NOT
 * LIMITED TO, PROCUREMENT OF SUBSTITUTE GOODS OR SERVICES; LOSS OF USE,
 * DATA, OR PROFITS; OR BUSINESS INTERRUPTION) HOWEVER CAUSED AND ON ANY
 * THEORY OF LIABILITY, WHETHER IN CONTRACT, STRICT LIABILITY, OR TORT
 * (INCLUDING NEGLIGENCE OR OTHERWISE) ARISING IN ANY WAY OUT OF THE USE
 * OF THIS SOFTWARE, EVEN IF ADVISED OF THE POSSIBILITY OF SUCH DAMAGE.
 *
 *****************************************************************************/
#include <linux/kernel.h>
#include <linux/slab.h>
#include <linux/skbuff.h>
#include <linux/netdevice.h>
#include <linux/etherdevice.h>
#include <linux/ip.h>
#include <net/mac80211.h>
#include <net/tcp.h>

#include "iwl-op-mode.h"
#include "iwl-io.h"
#include "mvm.h"
#include "sta.h"
#include "time-event.h"
#include "iwl-eeprom-parse.h"
#include "fw-api-scan.h"
#include "iwl-phy-db.h"

static const struct ieee80211_iface_limit iwl_mvm_limits[] = {
	{
		.max = 1,
		.types = BIT(NL80211_IFTYPE_STATION),
	},
	{
		.max = 1,
		.types = BIT(NL80211_IFTYPE_AP) |
			BIT(NL80211_IFTYPE_P2P_CLIENT) |
			BIT(NL80211_IFTYPE_P2P_GO),
	},
	{
		.max = 1,
		.types = BIT(NL80211_IFTYPE_P2P_DEVICE),
	},
};

static const struct ieee80211_iface_combination iwl_mvm_iface_combinations[] = {
	{
		.num_different_channels = 1,
		.max_interfaces = 3,
		.limits = iwl_mvm_limits,
		.n_limits = ARRAY_SIZE(iwl_mvm_limits),
	},
};

#ifdef CONFIG_PM_SLEEP
static const struct nl80211_wowlan_tcp_data_token_feature
iwl_mvm_wowlan_tcp_token_feature = {
	.min_len = 0,
	.max_len = 255,
	.bufsize = IWL_WOWLAN_REMOTE_WAKE_MAX_TOKENS,
};

static const struct wiphy_wowlan_tcp_support iwl_mvm_wowlan_tcp_support = {
	.tok = &iwl_mvm_wowlan_tcp_token_feature,
	.data_payload_max = IWL_WOWLAN_TCP_MAX_PACKET_LEN -
			    sizeof(struct ethhdr) -
			    sizeof(struct iphdr) -
			    sizeof(struct tcphdr),
	.data_interval_max = 65535, /* __le16 in API */
	.wake_payload_max = IWL_WOWLAN_REMOTE_WAKE_MAX_PACKET_LEN -
			    sizeof(struct ethhdr) -
			    sizeof(struct iphdr) -
			    sizeof(struct tcphdr),
	.seq = true,
};
#endif

static void iwl_mvm_reset_phy_ctxts(struct iwl_mvm *mvm)
{
	int i;

	memset(mvm->phy_ctxts, 0, sizeof(mvm->phy_ctxts));
	for (i = 0; i < NUM_PHY_CTX; i++) {
		mvm->phy_ctxts[i].id = i;
		mvm->phy_ctxts[i].ref = 0;
	}
}

int iwl_mvm_mac_setup_register(struct iwl_mvm *mvm)
{
	struct ieee80211_hw *hw = mvm->hw;
	int num_mac, ret, i;

	/* Tell mac80211 our characteristics */
	hw->flags = IEEE80211_HW_SIGNAL_DBM |
		    IEEE80211_HW_SPECTRUM_MGMT |
		    IEEE80211_HW_REPORTS_TX_ACK_STATUS |
		    IEEE80211_HW_QUEUE_CONTROL |
		    IEEE80211_HW_WANT_MONITOR_VIF |
		    IEEE80211_HW_SUPPORTS_PS |
		    IEEE80211_HW_SUPPORTS_DYNAMIC_PS |
		    IEEE80211_HW_AMPDU_AGGREGATION |
		    IEEE80211_HW_TIMING_BEACON_ONLY |
		    IEEE80211_HW_CONNECTION_MONITOR |
		    IEEE80211_HW_SUPPORTS_DYNAMIC_SMPS |
<<<<<<< HEAD
		    IEEE80211_HW_SUPPORTS_STATIC_SMPS;
=======
		    IEEE80211_HW_SUPPORTS_STATIC_SMPS |
		    IEEE80211_HW_SUPPORTS_UAPSD;
>>>>>>> 076f0d20

	hw->queues = IWL_MVM_FIRST_AGG_QUEUE;
	hw->offchannel_tx_hw_queue = IWL_MVM_OFFCHANNEL_QUEUE;
	hw->rate_control_algorithm = "iwl-mvm-rs";

	/*
	 * Enable 11w if advertised by firmware and software crypto
	 * is not enabled (as the firmware will interpret some mgmt
	 * packets, so enabling it with software crypto isn't safe)
	 */
	if (mvm->fw->ucode_capa.flags & IWL_UCODE_TLV_FLAGS_MFP &&
	    !iwlwifi_mod_params.sw_crypto)
		hw->flags |= IEEE80211_HW_MFP_CAPABLE;

	hw->sta_data_size = sizeof(struct iwl_mvm_sta);
	hw->vif_data_size = sizeof(struct iwl_mvm_vif);
	hw->chanctx_data_size = sizeof(u16);

	hw->wiphy->interface_modes = BIT(NL80211_IFTYPE_STATION) |
		BIT(NL80211_IFTYPE_P2P_CLIENT) |
		BIT(NL80211_IFTYPE_AP) |
		BIT(NL80211_IFTYPE_P2P_GO) |
		BIT(NL80211_IFTYPE_P2P_DEVICE);

	hw->wiphy->flags |= WIPHY_FLAG_CUSTOM_REGULATORY |
			    WIPHY_FLAG_DISABLE_BEACON_HINTS |
			    WIPHY_FLAG_IBSS_RSN;

	hw->wiphy->iface_combinations = iwl_mvm_iface_combinations;
	hw->wiphy->n_iface_combinations =
		ARRAY_SIZE(iwl_mvm_iface_combinations);

	hw->wiphy->max_remain_on_channel_duration = 10000;
	hw->max_listen_interval = IWL_CONN_MAX_LISTEN_INTERVAL;
	hw->uapsd_queues = IWL_UAPSD_AC_INFO;
	hw->uapsd_max_sp_len = IWL_UAPSD_MAX_SP;

	/* Extract MAC address */
	memcpy(mvm->addresses[0].addr, mvm->nvm_data->hw_addr, ETH_ALEN);
	hw->wiphy->addresses = mvm->addresses;
	hw->wiphy->n_addresses = 1;

	/* Extract additional MAC addresses if available */
	num_mac = (mvm->nvm_data->n_hw_addrs > 1) ?
		min(IWL_MVM_MAX_ADDRESSES, mvm->nvm_data->n_hw_addrs) : 1;

	for (i = 1; i < num_mac; i++) {
		memcpy(mvm->addresses[i].addr, mvm->addresses[i-1].addr,
		       ETH_ALEN);
		mvm->addresses[i].addr[5]++;
		hw->wiphy->n_addresses++;
	}

	iwl_mvm_reset_phy_ctxts(mvm);

	/* we create the 802.11 header and a max-length SSID element */
	hw->wiphy->max_scan_ie_len =
		mvm->fw->ucode_capa.max_probe_length - 24 - 34;
	hw->wiphy->max_scan_ssids = PROBE_OPTION_MAX;

	if (mvm->nvm_data->bands[IEEE80211_BAND_2GHZ].n_channels)
		hw->wiphy->bands[IEEE80211_BAND_2GHZ] =
			&mvm->nvm_data->bands[IEEE80211_BAND_2GHZ];
	if (mvm->nvm_data->bands[IEEE80211_BAND_5GHZ].n_channels)
		hw->wiphy->bands[IEEE80211_BAND_5GHZ] =
			&mvm->nvm_data->bands[IEEE80211_BAND_5GHZ];

	hw->wiphy->hw_version = mvm->trans->hw_id;

	if (iwlmvm_mod_params.power_scheme != IWL_POWER_SCHEME_CAM)
		hw->wiphy->flags |= WIPHY_FLAG_PS_ON_BY_DEFAULT;
	else
		hw->wiphy->flags &= ~WIPHY_FLAG_PS_ON_BY_DEFAULT;

	hw->wiphy->features |= NL80211_FEATURE_P2P_GO_CTWIN |
			       NL80211_FEATURE_P2P_GO_OPPPS;

	mvm->rts_threshold = IEEE80211_MAX_RTS_THRESHOLD;

#ifdef CONFIG_PM_SLEEP
	if (mvm->fw->img[IWL_UCODE_WOWLAN].sec[0].len &&
	    mvm->trans->ops->d3_suspend &&
	    mvm->trans->ops->d3_resume &&
	    device_can_wakeup(mvm->trans->dev)) {
		mvm->wowlan.flags = WIPHY_WOWLAN_MAGIC_PKT |
				    WIPHY_WOWLAN_DISCONNECT |
				    WIPHY_WOWLAN_EAP_IDENTITY_REQ |
				    WIPHY_WOWLAN_RFKILL_RELEASE;
		if (!iwlwifi_mod_params.sw_crypto)
			mvm->wowlan.flags |= WIPHY_WOWLAN_SUPPORTS_GTK_REKEY |
					     WIPHY_WOWLAN_GTK_REKEY_FAILURE |
					     WIPHY_WOWLAN_4WAY_HANDSHAKE;

		mvm->wowlan.n_patterns = IWL_WOWLAN_MAX_PATTERNS;
		mvm->wowlan.pattern_min_len = IWL_WOWLAN_MIN_PATTERN_LEN;
		mvm->wowlan.pattern_max_len = IWL_WOWLAN_MAX_PATTERN_LEN;
		mvm->wowlan.tcp = &iwl_mvm_wowlan_tcp_support;
		hw->wiphy->wowlan = &mvm->wowlan;
	}
#endif

	ret = iwl_mvm_leds_init(mvm);
	if (ret)
		return ret;

	ret = ieee80211_register_hw(mvm->hw);
	if (ret)
		iwl_mvm_leds_exit(mvm);

	return ret;
}

static void iwl_mvm_mac_tx(struct ieee80211_hw *hw,
			   struct ieee80211_tx_control *control,
			   struct sk_buff *skb)
{
	struct iwl_mvm *mvm = IWL_MAC80211_GET_MVM(hw);

	if (iwl_mvm_is_radio_killed(mvm)) {
		IWL_DEBUG_DROP(mvm, "Dropping - RF/CT KILL\n");
		goto drop;
	}

	if (IEEE80211_SKB_CB(skb)->hw_queue == IWL_MVM_OFFCHANNEL_QUEUE &&
	    !test_bit(IWL_MVM_STATUS_ROC_RUNNING, &mvm->status))
		goto drop;

	if (control->sta) {
		if (iwl_mvm_tx_skb(mvm, skb, control->sta))
			goto drop;
		return;
	}

	if (iwl_mvm_tx_skb_non_sta(mvm, skb))
		goto drop;
	return;
 drop:
	ieee80211_free_txskb(hw, skb);
}

static int iwl_mvm_mac_ampdu_action(struct ieee80211_hw *hw,
				    struct ieee80211_vif *vif,
				    enum ieee80211_ampdu_mlme_action action,
				    struct ieee80211_sta *sta, u16 tid,
				    u16 *ssn, u8 buf_size)
{
	struct iwl_mvm *mvm = IWL_MAC80211_GET_MVM(hw);
	int ret;

	IWL_DEBUG_HT(mvm, "A-MPDU action on addr %pM tid %d: action %d\n",
		     sta->addr, tid, action);

	if (!(mvm->nvm_data->sku_cap_11n_enable))
		return -EACCES;

	mutex_lock(&mvm->mutex);

	switch (action) {
	case IEEE80211_AMPDU_RX_START:
		if (iwlwifi_mod_params.disable_11n & IWL_DISABLE_HT_RXAGG) {
			ret = -EINVAL;
			break;
		}
		ret = iwl_mvm_sta_rx_agg(mvm, sta, tid, *ssn, true);
		break;
	case IEEE80211_AMPDU_RX_STOP:
		ret = iwl_mvm_sta_rx_agg(mvm, sta, tid, 0, false);
		break;
	case IEEE80211_AMPDU_TX_START:
		if (iwlwifi_mod_params.disable_11n & IWL_DISABLE_HT_TXAGG) {
			ret = -EINVAL;
			break;
		}
		ret = iwl_mvm_sta_tx_agg_start(mvm, vif, sta, tid, ssn);
		break;
	case IEEE80211_AMPDU_TX_STOP_CONT:
		ret = iwl_mvm_sta_tx_agg_stop(mvm, vif, sta, tid);
		break;
	case IEEE80211_AMPDU_TX_STOP_FLUSH:
	case IEEE80211_AMPDU_TX_STOP_FLUSH_CONT:
		ret = iwl_mvm_sta_tx_agg_flush(mvm, vif, sta, tid);
		break;
	case IEEE80211_AMPDU_TX_OPERATIONAL:
		ret = iwl_mvm_sta_tx_agg_oper(mvm, vif, sta, tid, buf_size);
		break;
	default:
		WARN_ON_ONCE(1);
		ret = -EINVAL;
		break;
	}
	mutex_unlock(&mvm->mutex);

	return ret;
}

static void iwl_mvm_cleanup_iterator(void *data, u8 *mac,
				     struct ieee80211_vif *vif)
{
	struct iwl_mvm *mvm = data;
	struct iwl_mvm_vif *mvmvif = iwl_mvm_vif_from_mac80211(vif);

	mvmvif->uploaded = false;
	mvmvif->ap_sta_id = IWL_MVM_STATION_COUNT;

	/* does this make sense at all? */
	mvmvif->color++;

	spin_lock_bh(&mvm->time_event_lock);
	iwl_mvm_te_clear_data(mvm, &mvmvif->time_event_data);
	spin_unlock_bh(&mvm->time_event_lock);

	mvmvif->phy_ctxt = NULL;
}

static void iwl_mvm_restart_cleanup(struct iwl_mvm *mvm)
{
	iwl_trans_stop_device(mvm->trans);
	iwl_trans_stop_hw(mvm->trans, false);

	mvm->scan_status = IWL_MVM_SCAN_NONE;

	/* just in case one was running */
	ieee80211_remain_on_channel_expired(mvm->hw);

	ieee80211_iterate_active_interfaces_atomic(
		mvm->hw, IEEE80211_IFACE_ITER_RESUME_ALL,
		iwl_mvm_cleanup_iterator, mvm);

	mvm->p2p_device_vif = NULL;

	iwl_mvm_reset_phy_ctxts(mvm);
	memset(mvm->fw_key_table, 0, sizeof(mvm->fw_key_table));
	memset(mvm->sta_drained, 0, sizeof(mvm->sta_drained));

	ieee80211_wake_queues(mvm->hw);

	mvm->vif_count = 0;
	mvm->rx_ba_sessions = 0;
}

static int iwl_mvm_mac_start(struct ieee80211_hw *hw)
{
	struct iwl_mvm *mvm = IWL_MAC80211_GET_MVM(hw);
	int ret;

	mutex_lock(&mvm->mutex);

	/* Clean up some internal and mac80211 state on restart */
	if (test_bit(IWL_MVM_STATUS_IN_HW_RESTART, &mvm->status))
		iwl_mvm_restart_cleanup(mvm);

	ret = iwl_mvm_up(mvm);
	mutex_unlock(&mvm->mutex);

	return ret;
}

static void iwl_mvm_mac_restart_complete(struct ieee80211_hw *hw)
{
	struct iwl_mvm *mvm = IWL_MAC80211_GET_MVM(hw);
	int ret;

	mutex_lock(&mvm->mutex);

	clear_bit(IWL_MVM_STATUS_IN_HW_RESTART, &mvm->status);
	ret = iwl_mvm_update_quotas(mvm, NULL);
	if (ret)
		IWL_ERR(mvm, "Failed to update quotas after restart (%d)\n",
			ret);

	mutex_unlock(&mvm->mutex);
}

static void iwl_mvm_mac_stop(struct ieee80211_hw *hw)
{
	struct iwl_mvm *mvm = IWL_MAC80211_GET_MVM(hw);

	flush_work(&mvm->async_handlers_wk);

	mutex_lock(&mvm->mutex);
	/* async_handlers_wk is now blocked */

	/*
	 * The work item could be running or queued if the
	 * ROC time event stops just as we get here.
	 */
	cancel_work_sync(&mvm->roc_done_wk);

	iwl_trans_stop_device(mvm->trans);
	iwl_trans_stop_hw(mvm->trans, false);

	iwl_mvm_async_handlers_purge(mvm);
	/* async_handlers_list is empty and will stay empty: HW is stopped */

	/* the fw is stopped, the aux sta is dead: clean up driver state */
	iwl_mvm_dealloc_int_sta(mvm, &mvm->aux_sta);

	mutex_unlock(&mvm->mutex);

	/*
	 * The worker might have been waiting for the mutex, let it run and
	 * discover that its list is now empty.
	 */
	cancel_work_sync(&mvm->async_handlers_wk);
}

static void iwl_mvm_pm_disable_iterator(void *data, u8 *mac,
					struct ieee80211_vif *vif)
{
	struct iwl_mvm *mvm = data;
	int ret;

	ret = iwl_mvm_power_disable(mvm, vif);
	if (ret)
		IWL_ERR(mvm, "failed to disable power management\n");
}

static void iwl_mvm_power_update_iterator(void *data, u8 *mac,
					  struct ieee80211_vif *vif)
{
	struct iwl_mvm *mvm = data;

	iwl_mvm_power_update_mode(mvm, vif);
}

static struct iwl_mvm_phy_ctxt *iwl_mvm_get_free_phy_ctxt(struct iwl_mvm *mvm)
{
	u16 i;

	lockdep_assert_held(&mvm->mutex);

	for (i = 0; i < NUM_PHY_CTX; i++)
		if (!mvm->phy_ctxts[i].ref)
			return &mvm->phy_ctxts[i];

	IWL_ERR(mvm, "No available PHY context\n");
	return NULL;
}

static int iwl_mvm_mac_add_interface(struct ieee80211_hw *hw,
				     struct ieee80211_vif *vif)
{
	struct iwl_mvm *mvm = IWL_MAC80211_GET_MVM(hw);
	struct iwl_mvm_vif *mvmvif = iwl_mvm_vif_from_mac80211(vif);
	int ret;

	/*
	 * Not much to do here. The stack will not allow interface
	 * types or combinations that we didn't advertise, so we
	 * don't really have to check the types.
	 */

	mutex_lock(&mvm->mutex);

	/* Allocate resources for the MAC context, and add it to the fw  */
	ret = iwl_mvm_mac_ctxt_init(mvm, vif);
	if (ret)
		goto out_unlock;

	/*
	 * TODO: remove this temporary code.
	 * Currently MVM FW supports power management only on single MAC.
	 * If new interface added, disable PM on existing interface.
	 * P2P device is a special case, since it is handled by FW similary to
	 * scan. If P2P deviced is added, PM remains enabled on existing
	 * interface.
	 * Note: the method below does not count the new interface being added
	 * at this moment.
	 */
	if (vif->type != NL80211_IFTYPE_P2P_DEVICE)
		mvm->vif_count++;
	if (mvm->vif_count > 1) {
		IWL_DEBUG_MAC80211(mvm,
				   "Disable power on existing interfaces\n");
		ieee80211_iterate_active_interfaces_atomic(
					    mvm->hw,
					    IEEE80211_IFACE_ITER_NORMAL,
					    iwl_mvm_pm_disable_iterator, mvm);
	}

	/*
	 * The AP binding flow can be done only after the beacon
	 * template is configured (which happens only in the mac80211
	 * start_ap() flow), and adding the broadcast station can happen
	 * only after the binding.
	 * In addition, since modifying the MAC before adding a bcast
	 * station is not allowed by the FW, delay the adding of MAC context to
	 * the point where we can also add the bcast station.
	 * In short: there's not much we can do at this point, other than
	 * allocating resources :)
	 */
	if (vif->type == NL80211_IFTYPE_AP) {
		u32 qmask = iwl_mvm_mac_get_queues_mask(mvm, vif);
		ret = iwl_mvm_allocate_int_sta(mvm, &mvmvif->bcast_sta,
					       qmask);
		if (ret) {
			IWL_ERR(mvm, "Failed to allocate bcast sta\n");
			goto out_release;
		}

		iwl_mvm_vif_dbgfs_register(mvm, vif);
		goto out_unlock;
	}

	ret = iwl_mvm_mac_ctxt_add(mvm, vif);
	if (ret)
		goto out_release;

	/*
	 * Update power state on the new interface. Admittedly, based on
	 * mac80211 logics this power update will disable power management
	 */
	iwl_mvm_power_update_mode(mvm, vif);

	/* beacon filtering */
	ret = iwl_mvm_disable_beacon_filter(mvm, vif);
	if (ret)
		goto out_remove_mac;

	if (!mvm->bf_allowed_vif &&
	    vif->type == NL80211_IFTYPE_STATION && !vif->p2p &&
	    mvm->fw->ucode_capa.flags & IWL_UCODE_TLV_FLAGS_BF_UPDATED){
		mvm->bf_allowed_vif = mvmvif;
		vif->driver_flags |= IEEE80211_VIF_BEACON_FILTER |
				     IEEE80211_VIF_SUPPORTS_CQM_RSSI;
	}

	/*
	 * P2P_DEVICE interface does not have a channel context assigned to it,
	 * so a dedicated PHY context is allocated to it and the corresponding
	 * MAC context is bound to it at this stage.
	 */
	if (vif->type == NL80211_IFTYPE_P2P_DEVICE) {

		mvmvif->phy_ctxt = iwl_mvm_get_free_phy_ctxt(mvm);
		if (!mvmvif->phy_ctxt) {
			ret = -ENOSPC;
			goto out_free_bf;
		}

		iwl_mvm_phy_ctxt_ref(mvm, mvmvif->phy_ctxt);
		ret = iwl_mvm_binding_add_vif(mvm, vif);
		if (ret)
			goto out_unref_phy;

		ret = iwl_mvm_add_bcast_sta(mvm, vif, &mvmvif->bcast_sta);
		if (ret)
			goto out_unbind;

		/* Save a pointer to p2p device vif, so it can later be used to
		 * update the p2p device MAC when a GO is started/stopped */
		mvm->p2p_device_vif = vif;
	}

	iwl_mvm_vif_dbgfs_register(mvm, vif);
	goto out_unlock;

 out_unbind:
	iwl_mvm_binding_remove_vif(mvm, vif);
 out_unref_phy:
	iwl_mvm_phy_ctxt_unref(mvm, mvmvif->phy_ctxt);
 out_free_bf:
	if (mvm->bf_allowed_vif == mvmvif) {
		mvm->bf_allowed_vif = NULL;
<<<<<<< HEAD
		vif->driver_flags &= ~IEEE80211_VIF_BEACON_FILTER;
=======
		vif->driver_flags &= ~(IEEE80211_VIF_BEACON_FILTER |
				       IEEE80211_VIF_SUPPORTS_CQM_RSSI);
>>>>>>> 076f0d20
	}
 out_remove_mac:
	mvmvif->phy_ctxt = NULL;
	iwl_mvm_mac_ctxt_remove(mvm, vif);
 out_release:
	if (vif->type != NL80211_IFTYPE_P2P_DEVICE)
		mvm->vif_count--;
	ieee80211_iterate_active_interfaces(
		mvm->hw, IEEE80211_IFACE_ITER_NORMAL,
		iwl_mvm_power_update_iterator, mvm);
	iwl_mvm_mac_ctxt_release(mvm, vif);
 out_unlock:
	mutex_unlock(&mvm->mutex);

	return ret;
}

static void iwl_mvm_prepare_mac_removal(struct iwl_mvm *mvm,
					struct ieee80211_vif *vif)
{
	u32 tfd_msk = 0, ac;

	for (ac = 0; ac < IEEE80211_NUM_ACS; ac++)
		if (vif->hw_queue[ac] != IEEE80211_INVAL_HW_QUEUE)
			tfd_msk |= BIT(vif->hw_queue[ac]);

	if (vif->cab_queue != IEEE80211_INVAL_HW_QUEUE)
		tfd_msk |= BIT(vif->cab_queue);

	if (tfd_msk) {
		mutex_lock(&mvm->mutex);
		iwl_mvm_flush_tx_path(mvm, tfd_msk, true);
		mutex_unlock(&mvm->mutex);
	}

	if (vif->type == NL80211_IFTYPE_P2P_DEVICE) {
		/*
		 * Flush the ROC worker which will flush the OFFCHANNEL queue.
		 * We assume here that all the packets sent to the OFFCHANNEL
		 * queue are sent in ROC session.
		 */
		flush_work(&mvm->roc_done_wk);
	} else {
		/*
		 * By now, all the AC queues are empty. The AGG queues are
		 * empty too. We already got all the Tx responses for all the
		 * packets in the queues. The drain work can have been
		 * triggered. Flush it.
		 */
		flush_work(&mvm->sta_drained_wk);
	}
}

static void iwl_mvm_mac_remove_interface(struct ieee80211_hw *hw,
					 struct ieee80211_vif *vif)
{
	struct iwl_mvm *mvm = IWL_MAC80211_GET_MVM(hw);
	struct iwl_mvm_vif *mvmvif = iwl_mvm_vif_from_mac80211(vif);

	iwl_mvm_prepare_mac_removal(mvm, vif);

	mutex_lock(&mvm->mutex);

	if (mvm->bf_allowed_vif == mvmvif) {
		mvm->bf_allowed_vif = NULL;
		vif->driver_flags &= ~(IEEE80211_VIF_BEACON_FILTER |
				       IEEE80211_VIF_SUPPORTS_CQM_RSSI);
	}

	iwl_mvm_vif_dbgfs_clean(mvm, vif);

	/*
	 * For AP/GO interface, the tear down of the resources allocated to the
	 * interface is be handled as part of the stop_ap flow.
	 */
	if (vif->type == NL80211_IFTYPE_AP) {
		iwl_mvm_dealloc_int_sta(mvm, &mvmvif->bcast_sta);
		goto out_release;
	}

	if (vif->type == NL80211_IFTYPE_P2P_DEVICE) {
		mvm->p2p_device_vif = NULL;
		iwl_mvm_rm_bcast_sta(mvm, &mvmvif->bcast_sta);
		iwl_mvm_binding_remove_vif(mvm, vif);
		iwl_mvm_phy_ctxt_unref(mvm, mvmvif->phy_ctxt);
		mvmvif->phy_ctxt = NULL;
	}

	/*
	 * TODO: remove this temporary code.
	 * Currently MVM FW supports power management only on single MAC.
	 * Check if only one additional interface remains after removing
	 * current one. Update power mode on the remaining interface.
	 */
	if (mvm->vif_count && vif->type != NL80211_IFTYPE_P2P_DEVICE)
		mvm->vif_count--;
	IWL_DEBUG_MAC80211(mvm, "Currently %d interfaces active\n",
			   mvm->vif_count);
	if (mvm->vif_count == 1) {
		ieee80211_iterate_active_interfaces(
					mvm->hw, IEEE80211_IFACE_ITER_NORMAL,
					iwl_mvm_power_update_iterator, mvm);
	}

	iwl_mvm_mac_ctxt_remove(mvm, vif);

out_release:
	iwl_mvm_mac_ctxt_release(mvm, vif);
	mutex_unlock(&mvm->mutex);
}

static int iwl_mvm_set_tx_power(struct iwl_mvm *mvm, struct ieee80211_vif *vif,
				s8 tx_power)
{
	/* FW is in charge of regulatory enforcement */
	struct iwl_reduce_tx_power_cmd reduce_txpwr_cmd = {
		.mac_context_id = iwl_mvm_vif_from_mac80211(vif)->id,
		.pwr_restriction = cpu_to_le16(tx_power),
	};

	return iwl_mvm_send_cmd_pdu(mvm, REDUCE_TX_POWER_CMD, CMD_SYNC,
				    sizeof(reduce_txpwr_cmd),
				    &reduce_txpwr_cmd);
}

static int iwl_mvm_mac_config(struct ieee80211_hw *hw, u32 changed)
{
	return 0;
}

static void iwl_mvm_configure_filter(struct ieee80211_hw *hw,
				     unsigned int changed_flags,
				     unsigned int *total_flags,
				     u64 multicast)
{
	*total_flags = 0;
}

static int iwl_mvm_configure_mcast_filter(struct iwl_mvm *mvm,
					  struct ieee80211_vif *vif)
{
	struct iwl_mcast_filter_cmd mcast_filter_cmd = {
		.pass_all = 1,
	};

	memcpy(mcast_filter_cmd.bssid, vif->bss_conf.bssid, ETH_ALEN);

	return iwl_mvm_send_cmd_pdu(mvm, MCAST_FILTER_CMD, CMD_SYNC,
				    sizeof(mcast_filter_cmd),
				    &mcast_filter_cmd);
}

static void iwl_mvm_bss_info_changed_station(struct iwl_mvm *mvm,
					     struct ieee80211_vif *vif,
					     struct ieee80211_bss_conf *bss_conf,
					     u32 changes)
{
	struct iwl_mvm_vif *mvmvif = iwl_mvm_vif_from_mac80211(vif);
	int ret;

	ret = iwl_mvm_mac_ctxt_changed(mvm, vif);
	if (ret)
		IWL_ERR(mvm, "failed to update MAC %pM\n", vif->addr);

	if (changes & BSS_CHANGED_ASSOC) {
		if (bss_conf->assoc) {
			/* add quota for this interface */
			ret = iwl_mvm_update_quotas(mvm, vif);
			if (ret) {
				IWL_ERR(mvm, "failed to update quotas\n");
				return;
			}
			iwl_mvm_configure_mcast_filter(mvm, vif);
		} else if (mvmvif->ap_sta_id != IWL_MVM_STATION_COUNT) {
			/* remove AP station now that the MAC is unassoc */
			ret = iwl_mvm_rm_sta_id(mvm, vif, mvmvif->ap_sta_id);
			if (ret)
				IWL_ERR(mvm, "failed to remove AP station\n");
			mvmvif->ap_sta_id = IWL_MVM_STATION_COUNT;
			/* remove quota for this interface */
			ret = iwl_mvm_update_quotas(mvm, NULL);
			if (ret)
				IWL_ERR(mvm, "failed to update quotas\n");
		}
<<<<<<< HEAD
=======

		/* reset rssi values */
		mvmvif->bf_data.ave_beacon_signal = 0;

>>>>>>> 076f0d20
		if (!(mvm->fw->ucode_capa.flags & IWL_UCODE_TLV_FLAGS_UAPSD)) {
			/* Workaround for FW bug, otherwise FW disables device
			 * power save upon disassociation
			 */
			ret = iwl_mvm_power_update_mode(mvm, vif);
			if (ret)
				IWL_ERR(mvm, "failed to update power mode\n");
		}
		iwl_mvm_bt_coex_vif_assoc(mvm, vif);
	} else if (changes & BSS_CHANGED_BEACON_INFO) {
		/*
		 * We received a beacon _after_ association so
		 * remove the session protection.
		 */
		iwl_mvm_remove_time_event(mvm, mvmvif,
					  &mvmvif->time_event_data);
	} else if (changes & (BSS_CHANGED_PS | BSS_CHANGED_QOS)) {
		ret = iwl_mvm_power_update_mode(mvm, vif);
		if (ret)
			IWL_ERR(mvm, "failed to update power mode\n");
	}
	if (changes & BSS_CHANGED_TXPOWER) {
		IWL_DEBUG_CALIB(mvm, "Changing TX Power to %d\n",
				bss_conf->txpower);
		iwl_mvm_set_tx_power(mvm, vif, bss_conf->txpower);
	}
<<<<<<< HEAD
=======

	if (changes & BSS_CHANGED_CQM) {
		IWL_DEBUG_MAC80211(mvm, "cqm info_changed");
		/* reset cqm events tracking */
		mvmvif->bf_data.last_cqm_event = 0;
		ret = iwl_mvm_update_beacon_filter(mvm, vif);
		if (ret)
			IWL_ERR(mvm, "failed to update CQM thresholds\n");
	}
>>>>>>> 076f0d20
}

static int iwl_mvm_start_ap(struct ieee80211_hw *hw, struct ieee80211_vif *vif)
{
	struct iwl_mvm *mvm = IWL_MAC80211_GET_MVM(hw);
	struct iwl_mvm_vif *mvmvif = iwl_mvm_vif_from_mac80211(vif);
	int ret;

	mutex_lock(&mvm->mutex);

	/* Send the beacon template */
	ret = iwl_mvm_mac_ctxt_beacon_changed(mvm, vif);
	if (ret)
		goto out_unlock;

	/* Add the mac context */
	ret = iwl_mvm_mac_ctxt_add(mvm, vif);
	if (ret)
		goto out_unlock;

	/* Perform the binding */
	ret = iwl_mvm_binding_add_vif(mvm, vif);
	if (ret)
		goto out_remove;

	mvmvif->ap_active = true;

	/* Send the bcast station. At this stage the TBTT and DTIM time events
	 * are added and applied to the scheduler */
	ret = iwl_mvm_send_bcast_sta(mvm, vif, &mvmvif->bcast_sta);
	if (ret)
		goto out_unbind;

	ret = iwl_mvm_update_quotas(mvm, vif);
	if (ret)
		goto out_rm_bcast;

	/* Need to update the P2P Device MAC */
	if (vif->p2p && mvm->p2p_device_vif)
		iwl_mvm_mac_ctxt_changed(mvm, mvm->p2p_device_vif);

	mutex_unlock(&mvm->mutex);
	return 0;

out_rm_bcast:
	iwl_mvm_send_rm_bcast_sta(mvm, &mvmvif->bcast_sta);
out_unbind:
	iwl_mvm_binding_remove_vif(mvm, vif);
out_remove:
	iwl_mvm_mac_ctxt_remove(mvm, vif);
out_unlock:
	mutex_unlock(&mvm->mutex);
	return ret;
}

static void iwl_mvm_stop_ap(struct ieee80211_hw *hw, struct ieee80211_vif *vif)
{
	struct iwl_mvm *mvm = IWL_MAC80211_GET_MVM(hw);
	struct iwl_mvm_vif *mvmvif = iwl_mvm_vif_from_mac80211(vif);

	iwl_mvm_prepare_mac_removal(mvm, vif);

	mutex_lock(&mvm->mutex);

	mvmvif->ap_active = false;

	/* Need to update the P2P Device MAC */
	if (vif->p2p && mvm->p2p_device_vif)
		iwl_mvm_mac_ctxt_changed(mvm, mvm->p2p_device_vif);

	iwl_mvm_update_quotas(mvm, NULL);
	iwl_mvm_send_rm_bcast_sta(mvm, &mvmvif->bcast_sta);
	iwl_mvm_binding_remove_vif(mvm, vif);
	iwl_mvm_mac_ctxt_remove(mvm, vif);

	mutex_unlock(&mvm->mutex);
}

static void iwl_mvm_bss_info_changed_ap(struct iwl_mvm *mvm,
					struct ieee80211_vif *vif,
					struct ieee80211_bss_conf *bss_conf,
					u32 changes)
{
	/* Need to send a new beacon template to the FW */
	if (changes & BSS_CHANGED_BEACON) {
		if (iwl_mvm_mac_ctxt_beacon_changed(mvm, vif))
			IWL_WARN(mvm, "Failed updating beacon data\n");
	}
}

static void iwl_mvm_bss_info_changed(struct ieee80211_hw *hw,
				     struct ieee80211_vif *vif,
				     struct ieee80211_bss_conf *bss_conf,
				     u32 changes)
{
	struct iwl_mvm *mvm = IWL_MAC80211_GET_MVM(hw);

	mutex_lock(&mvm->mutex);

	switch (vif->type) {
	case NL80211_IFTYPE_STATION:
		iwl_mvm_bss_info_changed_station(mvm, vif, bss_conf, changes);
		break;
	case NL80211_IFTYPE_AP:
		iwl_mvm_bss_info_changed_ap(mvm, vif, bss_conf, changes);
		break;
	default:
		/* shouldn't happen */
		WARN_ON_ONCE(1);
	}

	mutex_unlock(&mvm->mutex);
}

static int iwl_mvm_mac_hw_scan(struct ieee80211_hw *hw,
			       struct ieee80211_vif *vif,
			       struct cfg80211_scan_request *req)
{
	struct iwl_mvm *mvm = IWL_MAC80211_GET_MVM(hw);
	int ret;

	if (req->n_channels == 0 || req->n_channels > MAX_NUM_SCAN_CHANNELS)
		return -EINVAL;

	mutex_lock(&mvm->mutex);

	if (mvm->scan_status == IWL_MVM_SCAN_NONE)
		ret = iwl_mvm_scan_request(mvm, vif, req);
	else
		ret = -EBUSY;

	mutex_unlock(&mvm->mutex);

	return ret;
}

static void iwl_mvm_mac_cancel_hw_scan(struct ieee80211_hw *hw,
				       struct ieee80211_vif *vif)
{
	struct iwl_mvm *mvm = IWL_MAC80211_GET_MVM(hw);

	mutex_lock(&mvm->mutex);

	iwl_mvm_cancel_scan(mvm);

	mutex_unlock(&mvm->mutex);
}

static void
iwl_mvm_mac_allow_buffered_frames(struct ieee80211_hw *hw,
				  struct ieee80211_sta *sta, u16 tid,
				  int num_frames,
				  enum ieee80211_frame_release_type reason,
				  bool more_data)
{
	struct iwl_mvm *mvm = IWL_MAC80211_GET_MVM(hw);

	/* TODO: how do we tell the fw to send frames for a specific TID */

	/*
	 * The fw will send EOSP notification when the last frame will be
	 * transmitted.
	 */
	iwl_mvm_sta_modify_sleep_tx_count(mvm, sta, reason, num_frames);
}

static void iwl_mvm_mac_sta_notify(struct ieee80211_hw *hw,
				   struct ieee80211_vif *vif,
				   enum sta_notify_cmd cmd,
				   struct ieee80211_sta *sta)
{
	struct iwl_mvm *mvm = IWL_MAC80211_GET_MVM(hw);
	struct iwl_mvm_sta *mvmsta = (void *)sta->drv_priv;

	switch (cmd) {
	case STA_NOTIFY_SLEEP:
		if (atomic_read(&mvm->pending_frames[mvmsta->sta_id]) > 0)
			ieee80211_sta_block_awake(hw, sta, true);
		/*
		 * The fw updates the STA to be asleep. Tx packets on the Tx
		 * queues to this station will not be transmitted. The fw will
		 * send a Tx response with TX_STATUS_FAIL_DEST_PS.
		 */
		break;
	case STA_NOTIFY_AWAKE:
		if (WARN_ON(mvmsta->sta_id == IWL_MVM_STATION_COUNT))
			break;
		iwl_mvm_sta_modify_ps_wake(mvm, sta);
		break;
	default:
		break;
	}
}

static int iwl_mvm_mac_sta_state(struct ieee80211_hw *hw,
				 struct ieee80211_vif *vif,
				 struct ieee80211_sta *sta,
				 enum ieee80211_sta_state old_state,
				 enum ieee80211_sta_state new_state)
{
	struct iwl_mvm *mvm = IWL_MAC80211_GET_MVM(hw);
	struct iwl_mvm_vif *mvmvif = iwl_mvm_vif_from_mac80211(vif);
	int ret;

	IWL_DEBUG_MAC80211(mvm, "station %pM state change %d->%d\n",
			   sta->addr, old_state, new_state);

	/* this would be a mac80211 bug ... but don't crash */
	if (WARN_ON_ONCE(!mvmvif->phy_ctxt))
		return -EINVAL;

	/* if a STA is being removed, reuse its ID */
	flush_work(&mvm->sta_drained_wk);

	mutex_lock(&mvm->mutex);
	if (old_state == IEEE80211_STA_NOTEXIST &&
	    new_state == IEEE80211_STA_NONE) {
		/*
		 * Firmware bug - it'll crash if the beacon interval is less
		 * than 16. We can't avoid connecting at all, so refuse the
		 * station state change, this will cause mac80211 to abandon
		 * attempts to connect to this AP, and eventually wpa_s will
		 * blacklist the AP...
		 */
		if (vif->type == NL80211_IFTYPE_STATION &&
		    vif->bss_conf.beacon_int < 16) {
			IWL_ERR(mvm,
				"AP %pM beacon interval is %d, refusing due to firmware bug!\n",
				sta->addr, vif->bss_conf.beacon_int);
			ret = -EINVAL;
			goto out_unlock;
		}
		ret = iwl_mvm_add_sta(mvm, vif, sta);
	} else if (old_state == IEEE80211_STA_NONE &&
		   new_state == IEEE80211_STA_AUTH) {
		ret = 0;
	} else if (old_state == IEEE80211_STA_AUTH &&
		   new_state == IEEE80211_STA_ASSOC) {
		ret = iwl_mvm_update_sta(mvm, vif, sta);
		if (ret == 0)
			iwl_mvm_rs_rate_init(mvm, sta,
					     mvmvif->phy_ctxt->channel->band);
	} else if (old_state == IEEE80211_STA_ASSOC &&
		   new_state == IEEE80211_STA_AUTHORIZED) {
		/* enable beacon filtering */
		WARN_ON(iwl_mvm_enable_beacon_filter(mvm, vif));
		ret = 0;
	} else if (old_state == IEEE80211_STA_AUTHORIZED &&
		   new_state == IEEE80211_STA_ASSOC) {
		/* disable beacon filtering */
		WARN_ON(iwl_mvm_disable_beacon_filter(mvm, vif));
		ret = 0;
	} else if (old_state == IEEE80211_STA_ASSOC &&
		   new_state == IEEE80211_STA_AUTH) {
		ret = 0;
	} else if (old_state == IEEE80211_STA_AUTH &&
		   new_state == IEEE80211_STA_NONE) {
		ret = 0;
	} else if (old_state == IEEE80211_STA_NONE &&
		   new_state == IEEE80211_STA_NOTEXIST) {
		ret = iwl_mvm_rm_sta(mvm, vif, sta);
	} else {
		ret = -EIO;
	}
 out_unlock:
	mutex_unlock(&mvm->mutex);

	return ret;
}

static int iwl_mvm_mac_set_rts_threshold(struct ieee80211_hw *hw, u32 value)
{
	struct iwl_mvm *mvm = IWL_MAC80211_GET_MVM(hw);

	mvm->rts_threshold = value;

	return 0;
}

static int iwl_mvm_mac_conf_tx(struct ieee80211_hw *hw,
			       struct ieee80211_vif *vif, u16 ac,
			       const struct ieee80211_tx_queue_params *params)
{
	struct iwl_mvm *mvm = IWL_MAC80211_GET_MVM(hw);
	struct iwl_mvm_vif *mvmvif = iwl_mvm_vif_from_mac80211(vif);

	mvmvif->queue_params[ac] = *params;

	/*
	 * No need to update right away, we'll get BSS_CHANGED_QOS
	 * The exception is P2P_DEVICE interface which needs immediate update.
	 */
	if (vif->type == NL80211_IFTYPE_P2P_DEVICE) {
		int ret;

		mutex_lock(&mvm->mutex);
		ret = iwl_mvm_mac_ctxt_changed(mvm, vif);
		mutex_unlock(&mvm->mutex);
		return ret;
	}
	return 0;
}

static void iwl_mvm_mac_mgd_prepare_tx(struct ieee80211_hw *hw,
				      struct ieee80211_vif *vif)
{
	struct iwl_mvm *mvm = IWL_MAC80211_GET_MVM(hw);
	u32 duration = min(IWL_MVM_TE_SESSION_PROTECTION_MAX_TIME_MS,
			   200 + vif->bss_conf.beacon_int);
	u32 min_duration = min(IWL_MVM_TE_SESSION_PROTECTION_MIN_TIME_MS,
			       100 + vif->bss_conf.beacon_int);

	if (WARN_ON_ONCE(vif->bss_conf.assoc))
		return;

	mutex_lock(&mvm->mutex);
	/* Try really hard to protect the session and hear a beacon */
	iwl_mvm_protect_session(mvm, vif, duration, min_duration);
	mutex_unlock(&mvm->mutex);
}

static int iwl_mvm_mac_set_key(struct ieee80211_hw *hw,
			       enum set_key_cmd cmd,
			       struct ieee80211_vif *vif,
			       struct ieee80211_sta *sta,
			       struct ieee80211_key_conf *key)
{
	struct iwl_mvm *mvm = IWL_MAC80211_GET_MVM(hw);
	int ret;

	if (iwlwifi_mod_params.sw_crypto) {
		IWL_DEBUG_MAC80211(mvm, "leave - hwcrypto disabled\n");
		return -EOPNOTSUPP;
	}

	switch (key->cipher) {
	case WLAN_CIPHER_SUITE_TKIP:
		key->flags |= IEEE80211_KEY_FLAG_GENERATE_MMIC;
		/* fall-through */
	case WLAN_CIPHER_SUITE_CCMP:
		key->flags |= IEEE80211_KEY_FLAG_GENERATE_IV;
		break;
	case WLAN_CIPHER_SUITE_AES_CMAC:
		WARN_ON_ONCE(!(hw->flags & IEEE80211_HW_MFP_CAPABLE));
		break;
	case WLAN_CIPHER_SUITE_WEP40:
	case WLAN_CIPHER_SUITE_WEP104:
		/*
		 * Support for TX only, at least for now, so accept
		 * the key and do nothing else. Then mac80211 will
		 * pass it for TX but we don't have to use it for RX.
		 */
		return 0;
	default:
		return -EOPNOTSUPP;
	}

	mutex_lock(&mvm->mutex);

	switch (cmd) {
	case SET_KEY:
		if (vif->type == NL80211_IFTYPE_AP && !sta) {
			/* GTK on AP interface is a TX-only key, return 0 */
			ret = 0;
			key->hw_key_idx = STA_KEY_IDX_INVALID;
			break;
		}

		IWL_DEBUG_MAC80211(mvm, "set hwcrypto key\n");
		ret = iwl_mvm_set_sta_key(mvm, vif, sta, key, false);
		if (ret) {
			IWL_WARN(mvm, "set key failed\n");
			/*
			 * can't add key for RX, but we don't need it
			 * in the device for TX so still return 0
			 */
			key->hw_key_idx = STA_KEY_IDX_INVALID;
			ret = 0;
		}

		break;
	case DISABLE_KEY:
		if (key->hw_key_idx == STA_KEY_IDX_INVALID) {
			ret = 0;
			break;
		}

		IWL_DEBUG_MAC80211(mvm, "disable hwcrypto key\n");
		ret = iwl_mvm_remove_sta_key(mvm, vif, sta, key);
		break;
	default:
		ret = -EINVAL;
	}

	mutex_unlock(&mvm->mutex);
	return ret;
}

static void iwl_mvm_mac_update_tkip_key(struct ieee80211_hw *hw,
					struct ieee80211_vif *vif,
					struct ieee80211_key_conf *keyconf,
					struct ieee80211_sta *sta,
					u32 iv32, u16 *phase1key)
{
	struct iwl_mvm *mvm = IWL_MAC80211_GET_MVM(hw);

	iwl_mvm_update_tkip_key(mvm, vif, keyconf, sta, iv32, phase1key);
}


static int iwl_mvm_roc(struct ieee80211_hw *hw,
		       struct ieee80211_vif *vif,
		       struct ieee80211_channel *channel,
		       int duration,
		       enum ieee80211_roc_type type)
{
	struct iwl_mvm *mvm = IWL_MAC80211_GET_MVM(hw);
	struct iwl_mvm_vif *mvmvif = iwl_mvm_vif_from_mac80211(vif);
	struct cfg80211_chan_def chandef;
	struct iwl_mvm_phy_ctxt *phy_ctxt;
	int ret, i;

	IWL_DEBUG_MAC80211(mvm, "enter (%d, %d, %d)\n", channel->hw_value,
			   duration, type);

	if (vif->type != NL80211_IFTYPE_P2P_DEVICE) {
		IWL_ERR(mvm, "vif isn't a P2P_DEVICE: %d\n", vif->type);
		return -EINVAL;
	}

	mutex_lock(&mvm->mutex);

	for (i = 0; i < NUM_PHY_CTX; i++) {
		phy_ctxt = &mvm->phy_ctxts[i];
		if (phy_ctxt->ref == 0 || mvmvif->phy_ctxt == phy_ctxt)
			continue;

		if (phy_ctxt->ref && channel == phy_ctxt->channel) {
			/*
			 * Unbind the P2P_DEVICE from the current PHY context,
			 * and if the PHY context is not used remove it.
			 */
			ret = iwl_mvm_binding_remove_vif(mvm, vif);
			if (WARN(ret, "Failed unbinding P2P_DEVICE\n"))
				goto out_unlock;

			iwl_mvm_phy_ctxt_unref(mvm, mvmvif->phy_ctxt);

			/* Bind the P2P_DEVICE to the current PHY Context */
			mvmvif->phy_ctxt = phy_ctxt;

			ret = iwl_mvm_binding_add_vif(mvm, vif);
			if (WARN(ret, "Failed binding P2P_DEVICE\n"))
				goto out_unlock;

			iwl_mvm_phy_ctxt_ref(mvm, mvmvif->phy_ctxt);
			goto schedule_time_event;
		}
	}

	/* Need to update the PHY context only if the ROC channel changed */
	if (channel == mvmvif->phy_ctxt->channel)
		goto schedule_time_event;

	cfg80211_chandef_create(&chandef, channel, NL80211_CHAN_NO_HT);

	/*
	 * Change the PHY context configuration as it is currently referenced
	 * only by the P2P Device MAC
	 */
	if (mvmvif->phy_ctxt->ref == 1) {
		ret = iwl_mvm_phy_ctxt_changed(mvm, mvmvif->phy_ctxt,
					       &chandef, 1, 1);
		if (ret)
			goto out_unlock;
	} else {
		/*
		 * The PHY context is shared with other MACs. Need to remove the
		 * P2P Device from the binding, allocate an new PHY context and
		 * create a new binding
		 */
		phy_ctxt = iwl_mvm_get_free_phy_ctxt(mvm);
		if (!phy_ctxt) {
			ret = -ENOSPC;
			goto out_unlock;
		}

		ret = iwl_mvm_phy_ctxt_changed(mvm, phy_ctxt, &chandef,
					       1, 1);
		if (ret) {
			IWL_ERR(mvm, "Failed to change PHY context\n");
			goto out_unlock;
		}

		/* Unbind the P2P_DEVICE from the current PHY context */
		ret = iwl_mvm_binding_remove_vif(mvm, vif);
		if (WARN(ret, "Failed unbinding P2P_DEVICE\n"))
			goto out_unlock;

		iwl_mvm_phy_ctxt_unref(mvm, mvmvif->phy_ctxt);

		/* Bind the P2P_DEVICE to the new allocated PHY context */
		mvmvif->phy_ctxt = phy_ctxt;

		ret = iwl_mvm_binding_add_vif(mvm, vif);
		if (WARN(ret, "Failed binding P2P_DEVICE\n"))
			goto out_unlock;

		iwl_mvm_phy_ctxt_ref(mvm, mvmvif->phy_ctxt);
	}

schedule_time_event:
	/* Schedule the time events */
	ret = iwl_mvm_start_p2p_roc(mvm, vif, duration, type);

out_unlock:
	mutex_unlock(&mvm->mutex);
	IWL_DEBUG_MAC80211(mvm, "leave\n");
	return ret;
}

static int iwl_mvm_cancel_roc(struct ieee80211_hw *hw)
{
	struct iwl_mvm *mvm = IWL_MAC80211_GET_MVM(hw);

	IWL_DEBUG_MAC80211(mvm, "enter\n");

	mutex_lock(&mvm->mutex);
	iwl_mvm_stop_p2p_roc(mvm);
	mutex_unlock(&mvm->mutex);

	IWL_DEBUG_MAC80211(mvm, "leave\n");
	return 0;
}

static int iwl_mvm_add_chanctx(struct ieee80211_hw *hw,
			       struct ieee80211_chanctx_conf *ctx)
{
	struct iwl_mvm *mvm = IWL_MAC80211_GET_MVM(hw);
	u16 *phy_ctxt_id = (u16 *)ctx->drv_priv;
	struct iwl_mvm_phy_ctxt *phy_ctxt;
	int ret;

	IWL_DEBUG_MAC80211(mvm, "Add channel context\n");

	mutex_lock(&mvm->mutex);
	phy_ctxt = iwl_mvm_get_free_phy_ctxt(mvm);
	if (!phy_ctxt) {
		ret = -ENOSPC;
		goto out;
	}

	ret = iwl_mvm_phy_ctxt_changed(mvm, phy_ctxt, &ctx->def,
				       ctx->rx_chains_static,
				       ctx->rx_chains_dynamic);
	if (ret) {
		IWL_ERR(mvm, "Failed to add PHY context\n");
		goto out;
	}

	iwl_mvm_phy_ctxt_ref(mvm, phy_ctxt);
	*phy_ctxt_id = phy_ctxt->id;
out:
	mutex_unlock(&mvm->mutex);
	return ret;
}

static void iwl_mvm_remove_chanctx(struct ieee80211_hw *hw,
				   struct ieee80211_chanctx_conf *ctx)
{
	struct iwl_mvm *mvm = IWL_MAC80211_GET_MVM(hw);
	u16 *phy_ctxt_id = (u16 *)ctx->drv_priv;
	struct iwl_mvm_phy_ctxt *phy_ctxt = &mvm->phy_ctxts[*phy_ctxt_id];

	mutex_lock(&mvm->mutex);
	iwl_mvm_phy_ctxt_unref(mvm, phy_ctxt);
	mutex_unlock(&mvm->mutex);
}

static void iwl_mvm_change_chanctx(struct ieee80211_hw *hw,
				   struct ieee80211_chanctx_conf *ctx,
				   u32 changed)
{
	struct iwl_mvm *mvm = IWL_MAC80211_GET_MVM(hw);
	u16 *phy_ctxt_id = (u16 *)ctx->drv_priv;
	struct iwl_mvm_phy_ctxt *phy_ctxt = &mvm->phy_ctxts[*phy_ctxt_id];

	if (WARN_ONCE((phy_ctxt->ref > 1) &&
		      (changed & ~(IEEE80211_CHANCTX_CHANGE_WIDTH |
				   IEEE80211_CHANCTX_CHANGE_RX_CHAINS |
				   IEEE80211_CHANCTX_CHANGE_RADAR)),
		      "Cannot change PHY. Ref=%d, changed=0x%X\n",
		      phy_ctxt->ref, changed))
		return;

	mutex_lock(&mvm->mutex);
	iwl_mvm_phy_ctxt_changed(mvm, phy_ctxt, &ctx->def,
				 ctx->rx_chains_static,
				 ctx->rx_chains_dynamic);
	mutex_unlock(&mvm->mutex);
}

static int iwl_mvm_assign_vif_chanctx(struct ieee80211_hw *hw,
				      struct ieee80211_vif *vif,
				      struct ieee80211_chanctx_conf *ctx)
{
	struct iwl_mvm *mvm = IWL_MAC80211_GET_MVM(hw);
	u16 *phy_ctxt_id = (u16 *)ctx->drv_priv;
	struct iwl_mvm_phy_ctxt *phy_ctxt = &mvm->phy_ctxts[*phy_ctxt_id];
	struct iwl_mvm_vif *mvmvif = iwl_mvm_vif_from_mac80211(vif);
	int ret;

	mutex_lock(&mvm->mutex);

	mvmvif->phy_ctxt = phy_ctxt;

	switch (vif->type) {
	case NL80211_IFTYPE_AP:
		/*
		 * The AP binding flow is handled as part of the start_ap flow
		 * (in bss_info_changed).
		 */
		ret = 0;
		goto out_unlock;
	case NL80211_IFTYPE_STATION:
	case NL80211_IFTYPE_ADHOC:
	case NL80211_IFTYPE_MONITOR:
		break;
	default:
		ret = -EINVAL;
		goto out_unlock;
	}

	ret = iwl_mvm_binding_add_vif(mvm, vif);
	if (ret)
		goto out_unlock;

	/*
	 * Setting the quota at this stage is only required for monitor
	 * interfaces. For the other types, the bss_info changed flow
	 * will handle quota settings.
	 */
	if (vif->type == NL80211_IFTYPE_MONITOR) {
		mvmvif->monitor_active = true;
		ret = iwl_mvm_update_quotas(mvm, vif);
		if (ret)
			goto out_remove_binding;
	}

	goto out_unlock;

 out_remove_binding:
	iwl_mvm_binding_remove_vif(mvm, vif);
 out_unlock:
	mutex_unlock(&mvm->mutex);
	if (ret)
		mvmvif->phy_ctxt = NULL;
	return ret;
}

static void iwl_mvm_unassign_vif_chanctx(struct ieee80211_hw *hw,
					 struct ieee80211_vif *vif,
					 struct ieee80211_chanctx_conf *ctx)
{
	struct iwl_mvm *mvm = IWL_MAC80211_GET_MVM(hw);
	struct iwl_mvm_vif *mvmvif = iwl_mvm_vif_from_mac80211(vif);

	mutex_lock(&mvm->mutex);

	iwl_mvm_remove_time_event(mvm, mvmvif, &mvmvif->time_event_data);

	if (vif->type == NL80211_IFTYPE_AP)
		goto out_unlock;

	switch (vif->type) {
	case NL80211_IFTYPE_MONITOR:
		mvmvif->monitor_active = false;
		iwl_mvm_update_quotas(mvm, NULL);
		break;
	default:
		break;
	}

	iwl_mvm_binding_remove_vif(mvm, vif);
out_unlock:
	mvmvif->phy_ctxt = NULL;
	mutex_unlock(&mvm->mutex);
}

static int iwl_mvm_set_tim(struct ieee80211_hw *hw,
			   struct ieee80211_sta *sta,
			   bool set)
{
	struct iwl_mvm *mvm = IWL_MAC80211_GET_MVM(hw);
	struct iwl_mvm_sta *mvm_sta = (void *)sta->drv_priv;

	if (!mvm_sta || !mvm_sta->vif) {
		IWL_ERR(mvm, "Station is not associated to a vif\n");
		return -EINVAL;
	}

	return iwl_mvm_mac_ctxt_beacon_changed(mvm, mvm_sta->vif);
}

static void iwl_mvm_mac_rssi_callback(struct ieee80211_hw *hw,
				      struct ieee80211_vif *vif,
				      enum ieee80211_rssi_event rssi_event)
{
	struct iwl_mvm *mvm = IWL_MAC80211_GET_MVM(hw);

	iwl_mvm_bt_rssi_event(mvm, vif, rssi_event);
}

struct ieee80211_ops iwl_mvm_hw_ops = {
	.tx = iwl_mvm_mac_tx,
	.ampdu_action = iwl_mvm_mac_ampdu_action,
	.start = iwl_mvm_mac_start,
	.restart_complete = iwl_mvm_mac_restart_complete,
	.stop = iwl_mvm_mac_stop,
	.add_interface = iwl_mvm_mac_add_interface,
	.remove_interface = iwl_mvm_mac_remove_interface,
	.config = iwl_mvm_mac_config,
	.configure_filter = iwl_mvm_configure_filter,
	.bss_info_changed = iwl_mvm_bss_info_changed,
	.hw_scan = iwl_mvm_mac_hw_scan,
	.cancel_hw_scan = iwl_mvm_mac_cancel_hw_scan,
	.sta_state = iwl_mvm_mac_sta_state,
	.sta_notify = iwl_mvm_mac_sta_notify,
	.allow_buffered_frames = iwl_mvm_mac_allow_buffered_frames,
	.set_rts_threshold = iwl_mvm_mac_set_rts_threshold,
	.conf_tx = iwl_mvm_mac_conf_tx,
	.mgd_prepare_tx = iwl_mvm_mac_mgd_prepare_tx,
	.set_key = iwl_mvm_mac_set_key,
	.update_tkip_key = iwl_mvm_mac_update_tkip_key,
	.remain_on_channel = iwl_mvm_roc,
	.cancel_remain_on_channel = iwl_mvm_cancel_roc,
	.rssi_callback = iwl_mvm_mac_rssi_callback,

	.add_chanctx = iwl_mvm_add_chanctx,
	.remove_chanctx = iwl_mvm_remove_chanctx,
	.change_chanctx = iwl_mvm_change_chanctx,
	.assign_vif_chanctx = iwl_mvm_assign_vif_chanctx,
	.unassign_vif_chanctx = iwl_mvm_unassign_vif_chanctx,

	.start_ap = iwl_mvm_start_ap,
	.stop_ap = iwl_mvm_stop_ap,

	.set_tim = iwl_mvm_set_tim,

#ifdef CONFIG_PM_SLEEP
	/* look at d3.c */
	.suspend = iwl_mvm_suspend,
	.resume = iwl_mvm_resume,
	.set_wakeup = iwl_mvm_set_wakeup,
	.set_rekey_data = iwl_mvm_set_rekey_data,
#if IS_ENABLED(CONFIG_IPV6)
	.ipv6_addr_change = iwl_mvm_ipv6_addr_change,
#endif
	.set_default_unicast_key = iwl_mvm_set_default_unicast_key,
#endif
};<|MERGE_RESOLUTION|>--- conflicted
+++ resolved
@@ -155,12 +155,8 @@
 		    IEEE80211_HW_TIMING_BEACON_ONLY |
 		    IEEE80211_HW_CONNECTION_MONITOR |
 		    IEEE80211_HW_SUPPORTS_DYNAMIC_SMPS |
-<<<<<<< HEAD
-		    IEEE80211_HW_SUPPORTS_STATIC_SMPS;
-=======
 		    IEEE80211_HW_SUPPORTS_STATIC_SMPS |
 		    IEEE80211_HW_SUPPORTS_UAPSD;
->>>>>>> 076f0d20
 
 	hw->queues = IWL_MVM_FIRST_AGG_QUEUE;
 	hw->offchannel_tx_hw_queue = IWL_MVM_OFFCHANNEL_QUEUE;
@@ -625,12 +621,8 @@
  out_free_bf:
 	if (mvm->bf_allowed_vif == mvmvif) {
 		mvm->bf_allowed_vif = NULL;
-<<<<<<< HEAD
-		vif->driver_flags &= ~IEEE80211_VIF_BEACON_FILTER;
-=======
 		vif->driver_flags &= ~(IEEE80211_VIF_BEACON_FILTER |
 				       IEEE80211_VIF_SUPPORTS_CQM_RSSI);
->>>>>>> 076f0d20
 	}
  out_remove_mac:
 	mvmvif->phy_ctxt = NULL;
@@ -815,13 +807,10 @@
 			if (ret)
 				IWL_ERR(mvm, "failed to update quotas\n");
 		}
-<<<<<<< HEAD
-=======
 
 		/* reset rssi values */
 		mvmvif->bf_data.ave_beacon_signal = 0;
 
->>>>>>> 076f0d20
 		if (!(mvm->fw->ucode_capa.flags & IWL_UCODE_TLV_FLAGS_UAPSD)) {
 			/* Workaround for FW bug, otherwise FW disables device
 			 * power save upon disassociation
@@ -848,8 +837,6 @@
 				bss_conf->txpower);
 		iwl_mvm_set_tx_power(mvm, vif, bss_conf->txpower);
 	}
-<<<<<<< HEAD
-=======
 
 	if (changes & BSS_CHANGED_CQM) {
 		IWL_DEBUG_MAC80211(mvm, "cqm info_changed");
@@ -859,7 +846,6 @@
 		if (ret)
 			IWL_ERR(mvm, "failed to update CQM thresholds\n");
 	}
->>>>>>> 076f0d20
 }
 
 static int iwl_mvm_start_ap(struct ieee80211_hw *hw, struct ieee80211_vif *vif)
