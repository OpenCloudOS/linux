--- conflicted
+++ resolved
@@ -2534,16 +2534,12 @@
 		if (closid_allocated(i) && i != closid) {
 			mode = rdtgroup_mode_by_closid(i);
 			if (mode == RDT_MODE_PSEUDO_LOCKSETUP)
-<<<<<<< HEAD
-				break;
-=======
 				/*
 				 * ctrl values for locksetup aren't relevant
 				 * until the schemata is written, and the mode
 				 * becomes RDT_MODE_PSEUDO_LOCKED.
 				 */
 				continue;
->>>>>>> 4b972a01
 			/*
 			 * If CDP is active include peer domain's
 			 * usage to ensure there is no overlap
